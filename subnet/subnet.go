--- conflicted
+++ resolved
@@ -12,12 +12,9 @@
 	"time"
 
 	"avalanche-tooling-sdk-go/avalanche"
-<<<<<<< HEAD
 	"avalanche-tooling-sdk-go/key"
 	"avalanche-tooling-sdk-go/teleporter"
 	"avalanche-tooling-sdk-go/vm"
-=======
->>>>>>> 4029c91b
 
 	"github.com/ava-labs/avalanchego/ids"
 	"github.com/ava-labs/coreth/utils"
@@ -227,7 +224,6 @@
 	return prettyJSON.Bytes(), nil
 }
 
-<<<<<<< HEAD
 func ensureAdminsHaveBalance(admins []common.Address, alloc core.GenesisAlloc) error {
 	if len(admins) < 1 {
 		return nil
@@ -269,11 +265,5 @@
 ) core.GenesisAlloc {
 	if alloc != nil {
 		addAllocation(alloc, teleporterKeyAddress, teleporterKeyBalance)
-=======
-func New(client *avalanche.BaseApp, _ *SubnetParams) *Subnet {
-	subnet := Subnet{
-		Logger: client.Logger,
->>>>>>> 4029c91b
-	}
 	return alloc
 }