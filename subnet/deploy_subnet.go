--- conflicted
+++ resolved
@@ -17,8 +17,7 @@
 )
 
 // CreateSubnetTx creates uncommitted createSubnet transaction
-<<<<<<< HEAD
-func (c *Subnet) CreateSubnetTx(wallet primary.Wallet) (*txs.Tx, error) {
+func (c *Subnet) CreateSubnetTx(wallet wallet.Wallet) (*multisig.Multisig, error) {
 	if c.DeployInfo.ControlKeys == nil {
 		return nil, fmt.Errorf("control keys are not provided")
 	}
@@ -29,10 +28,6 @@
 		return nil, fmt.Errorf("threshold is not provided")
 	}
 	addrs, err := address.ParseToIDs(c.DeployInfo.ControlKeys)
-=======
-func (c *Subnet) CreateSubnetTx(wallet wallet.Wallet) (*multisig.Multisig, error) {
-	addrs, err := address.ParseToIDs(c.ControlKeys)
->>>>>>> 4029c91b
 	if err != nil {
 		return nil, fmt.Errorf("failure parsing control keys: %w", err)
 	}
@@ -55,9 +50,8 @@
 }
 
 // CreateBlockchainTx creates uncommitted createBlockchain transaction
-<<<<<<< HEAD
-func (c *Subnet) CreateBlockchainTx(wallet primary.Wallet, keyChain avalanche.Keychain) (*txs.Tx, error) {
-	if c.SubnetID == ids.Empty {
+func (c *Subnet) CreateBlockchainTx(wallet wallet.Wallet) (*multisig.Multisig, error) {
+  if c.SubnetID == ids.Empty {
 		return nil, fmt.Errorf("subnet ID is not provided")
 	}
 	if c.DeployInfo.SubnetAuthKeys == nil {
@@ -72,12 +66,8 @@
 	if c.Name == "" {
 		return nil, fmt.Errorf("subnet name is not provided")
 	}
-	fxIDs := make([]ids.ID, 0)
-	options := getMultisigTxOptions(keyChain.Keychain, c.DeployInfo.SubnetAuthKeys)
-=======
-func (c *Subnet) CreateBlockchainTx(wallet wallet.Wallet) (*multisig.Multisig, error) {
 	wallet.SetSubnetAuthMultisig(c.SubnetAuthKeys)
->>>>>>> 4029c91b
+  
 	// create tx
 	fxIDs := make([]ids.ID, 0)
 	unsignedTx, err := wallet.P().Builder().NewCreateChainTx(
