--- conflicted
+++ resolved
@@ -4,10 +4,7 @@
 
 import (
 	"avalanche-tooling-sdk-go/avalanche"
-<<<<<<< HEAD
-=======
 
->>>>>>> 4029c91b
 	"github.com/ava-labs/avalanchego/ids"
 	"github.com/ava-labs/avalanchego/vms/platformvm/txs"
 	"github.com/ava-labs/avalanchego/wallet/subnet/primary"
@@ -74,17 +71,12 @@
 	return TxKind{}
 }
 
-<<<<<<< HEAD
-func (*PChainMultisig) GetNetwork() (avalanche.Network, error) {
-	return avalanche.UndefinedNetwork, nil
-=======
 func (*Multisig) GetNetwork() (avalanche.Network, error) {
 	return avalanche.Network{}, nil
 }
 
 func (*Multisig) GetBlockchainID() (ids.ID, error) {
 	return ids.Empty, nil
->>>>>>> 4029c91b
 }
 
 func (*Multisig) GetSubnetID() (ids.ID, error) {
