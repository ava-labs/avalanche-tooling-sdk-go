// // Copyright (C) 2025, Ava Labs, Inc. All rights reserved
// See the file LICENSE for licensing terms.
package interchain

import (
	"bytes"
	"encoding/hex"
	"encoding/json"
	"fmt"
	"io"
	"net/http"
	"time"

	"github.com/ava-labs/avalanchego/utils/logging"
	"github.com/ava-labs/avalanchego/vms/platformvm/warp"
	"go.uber.org/zap"

	"github.com/ava-labs/avalanche-tooling-sdk-go/utils"
)

const (
	SignatureAggregatorRequestTimeout = 90 * time.Second
	DefaultQuorumPercentage           = 67
	MaxRetries                        = 5
	InitialBackoff                    = 5 * time.Second
)

// aggregateSignatureRequestCamelCase is the camelCase version of the request
// for non-local signature aggregator endpoints
type aggregateSignatureRequestCamelCase struct {
	Message                string `json:"message"`
	Justification          string `json:"justification"`
	SigningSubnetID        string `json:"signingSubnetId"`
	QuorumPercentage       uint64 `json:"quorumPercentage"`
	QuorumPercentageBuffer uint64 `json:"quorumPercentageBuffer"`
	PChainHeight           uint64 `json:"pchainHeight"`
}

// SignMessage sends a request to the signature aggregator to sign a message.
// It returns the signed warp message or an error if the operation fails.
// Automatically uses camelCase JSON for non-local endpoints and kebab-case for local endpoints.
func SignMessage(
	logger logging.Logger,
	signatureAggregatorEndpoint string,
	message string,
	justification string,
	signingSubnetID string,
	quorumPercentage uint64,
	pChainHeight uint64,
) (*warp.Message, error) {
	if quorumPercentage == 0 {
		quorumPercentage = DefaultQuorumPercentage
	} else if quorumPercentage > 100 {
		return nil, fmt.Errorf("quorum percentage cannot be greater than 100")
	}
<<<<<<< HEAD
	request := AggregateSignatureRequest{
		Message:          message,
		SigningSubnetID:  signingSubnetID,
		QuorumPercentage: quorumPercentage,
		Justification:    justification,
=======

	var requestBody []byte
	var err error

	// Use camelCase JSON for non-local signature aggregators, kebab-case for local
	useCamelCase := !utils.IsEndpointLocalhost(signatureAggregatorEndpoint)

	if useCamelCase {
		// Use camelCase JSON field names for non-local signature aggregators
		camelRequest := aggregateSignatureRequestCamelCase{
			Message:          message,
			SigningSubnetID:  signingSubnetID,
			QuorumPercentage: quorumPercentage,
			Justification:    justification,
			PChainHeight:     pChainHeight,
		}
		requestBody, err = json.Marshal(camelRequest)
	} else {
		// Use kebab-case JSON field names for local signature aggregators
		request := api.AggregateSignatureRequest{
			Message:          message,
			SigningSubnetID:  signingSubnetID,
			QuorumPercentage: quorumPercentage,
			Justification:    justification,
			PChainHeight:     pChainHeight,
		}
		requestBody, err = json.Marshal(request)
>>>>>>> 211c6d9b
	}

	if err != nil {
		return nil, fmt.Errorf("failed to marshal request: %w", err)
	}

	logger.Info("Calling signature aggregator",
		zap.String("request", string(requestBody)),
	)

	client := &http.Client{
		Timeout: SignatureAggregatorRequestTimeout,
	}

	var lastErr error
	backoff := InitialBackoff

	for attempt := 0; attempt < MaxRetries; attempt++ {
		if attempt > 0 {
			logger.Info("Retrying signature aggregator request",
				zap.Int("attempt", attempt+1),
				zap.Duration("backoff", backoff),
			)
			time.Sleep(backoff)
			backoff *= 2 // Exponential backoff
		}

		resp, err := client.Post(
			signatureAggregatorEndpoint,
			"application/json",
			bytes.NewBuffer(requestBody),
		)
		if err != nil {
			lastErr = fmt.Errorf("failed to make request: %w", err)
			logger.Error("Error making request to signature aggregator",
				zap.Error(err),
				zap.Int("attempt", attempt+1),
			)
			continue
		}

		// Read response body
		body, err := io.ReadAll(resp.Body)
		if closeErr := resp.Body.Close(); closeErr != nil {
			logger.Warn("Failed to close response body",
				zap.Error(closeErr),
			)
		}
		if err != nil {
			lastErr = fmt.Errorf("failed to read response body: %w", err)
			logger.Error("Error reading response body",
				zap.Error(err),
				zap.Int("attempt", attempt+1),
			)
			continue
		}

		logger.Info("Received response from signature aggregator",
			zap.Int("status_code", resp.StatusCode),
			zap.String("response", string(body)),
			zap.Int("attempt", attempt+1),
		)

		if resp.StatusCode != http.StatusOK && resp.StatusCode != http.StatusCreated {
			lastErr = fmt.Errorf("signature aggregator returned non-2xx status code: %d, body: %s", resp.StatusCode, string(body))
			logger.Error("Received non-2xx status code",
				zap.Int("status_code", resp.StatusCode),
				zap.String("body", string(body)),
				zap.Int("attempt", attempt+1),
			)
			continue
		}

<<<<<<< HEAD
		var response AggregateSignatureResponse
		if err := json.Unmarshal(body, &response); err != nil {
=======
		type aggRespFlexible struct {
			SignedMessageKebab string `json:"signed-message"`
			SignedMessageCamel string `json:"signedMessage"`
		}

		var flex aggRespFlexible
		if err := json.Unmarshal(body, &flex); err != nil {
>>>>>>> 211c6d9b
			lastErr = fmt.Errorf("failed to parse response: %w", err)
			logger.Error("Error parsing response",
				zap.Error(err),
				zap.Int("attempt", attempt+1),
			)
			continue
		}

		signedResponse := flex.SignedMessageKebab
		if signedResponse == "" {
			signedResponse = flex.SignedMessageCamel
		}
		// Decode the hex string
		signedMessageBytes, err := hex.DecodeString(signedResponse)
		if err != nil {
			lastErr = fmt.Errorf("error decoding hex: %w", err)
			logger.Error("Error decoding hex",
				zap.Error(err),
				zap.Int("attempt", attempt+1),
			)
			continue
		}

		// Parse the signed message
		signedMessage, err := warp.ParseMessage(signedMessageBytes)
		if err != nil {
			lastErr = fmt.Errorf("error parsing signed message: %w", err)
			logger.Error("Error parsing signed message",
				zap.Error(err),
				zap.Int("attempt", attempt+1),
			)
			continue
		}

		return signedMessage, nil
	}

	return nil, fmt.Errorf("failed after %d attempts, last error: %w", MaxRetries, lastErr)
}<|MERGE_RESOLUTION|>--- conflicted
+++ resolved
@@ -13,6 +13,7 @@
 
 	"github.com/ava-labs/avalanchego/utils/logging"
 	"github.com/ava-labs/avalanchego/vms/platformvm/warp"
+	"github.com/ava-labs/icm-services/signature-aggregator/api"
 	"go.uber.org/zap"
 
 	"github.com/ava-labs/avalanche-tooling-sdk-go/utils"
@@ -53,13 +54,6 @@
 	} else if quorumPercentage > 100 {
 		return nil, fmt.Errorf("quorum percentage cannot be greater than 100")
 	}
-<<<<<<< HEAD
-	request := AggregateSignatureRequest{
-		Message:          message,
-		SigningSubnetID:  signingSubnetID,
-		QuorumPercentage: quorumPercentage,
-		Justification:    justification,
-=======
 
 	var requestBody []byte
 	var err error
@@ -87,7 +81,6 @@
 			PChainHeight:     pChainHeight,
 		}
 		requestBody, err = json.Marshal(request)
->>>>>>> 211c6d9b
 	}
 
 	if err != nil {
@@ -161,10 +154,6 @@
 			continue
 		}
 
-<<<<<<< HEAD
-		var response AggregateSignatureResponse
-		if err := json.Unmarshal(body, &response); err != nil {
-=======
 		type aggRespFlexible struct {
 			SignedMessageKebab string `json:"signed-message"`
 			SignedMessageCamel string `json:"signedMessage"`
@@ -172,7 +161,6 @@
 
 		var flex aggRespFlexible
 		if err := json.Unmarshal(body, &flex); err != nil {
->>>>>>> 211c6d9b
 			lastErr = fmt.Errorf("failed to parse response: %w", err)
 			logger.Error("Error parsing response",
 				zap.Error(err),
