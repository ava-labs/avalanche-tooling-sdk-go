--- conflicted
+++ resolved
@@ -9,9 +9,6 @@
 	APIRequestLargeTimeout     = 30 * time.Second
 	UserOnlyWriteReadExecPerms = 0o700
 	WriteReadUserOnlyPerms     = 0o600
-<<<<<<< HEAD
-
-	SignatureTimeout = 5 * time.Minute
 )
 
 // Transaction type constants for all chains
@@ -54,6 +51,4 @@
 	TxTypeUnknown        = "Unknown"
 	TxTypeEVMTransaction = "EVMTransaction"
 	TxTypeAVMTransaction = "AVMTransaction"
-=======
->>>>>>> 24f77b7e
 )