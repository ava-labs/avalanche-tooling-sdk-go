// Copyright (C) 2025, Ava Labs, Inc. All rights reserved.
// See the file LICENSE for licensing terms.
package constants

import "time"

const (
	// http
	APIRequestTimeout      = 10 * time.Second
	APIRequestLargeTimeout = 30 * time.Second

	// node
	UserOnlyWriteReadPerms     = 0o600
	UserOnlyWriteReadExecPerms = 0o700
<<<<<<< HEAD
	WriteReadUserOnlyPerms     = 0o600
=======

	SignatureTimeout = 5 * time.Minute
>>>>>>> 20c2b674
)<|MERGE_RESOLUTION|>--- conflicted
+++ resolved
@@ -12,10 +12,7 @@
 	// node
 	UserOnlyWriteReadPerms     = 0o600
 	UserOnlyWriteReadExecPerms = 0o700
-<<<<<<< HEAD
 	WriteReadUserOnlyPerms     = 0o600
-=======
 
 	SignatureTimeout = 5 * time.Minute
->>>>>>> 20c2b674
 )