// Copyright (C) 2024, Ava Labs, Inc. All rights reserved.
// See the file LICENSE for licensing terms.

package aws

import (
	"context"
	"errors"
	"fmt"
	"net"
	"os"
	"slices"
	"sort"
	"strings"
	"time"

	"github.com/aws/aws-sdk-go-v2/aws"
	"github.com/aws/aws-sdk-go-v2/config"
	"github.com/aws/aws-sdk-go-v2/service/ec2"
	"github.com/aws/aws-sdk-go-v2/service/ec2/types"

	"github.com/ava-labs/avalanche-tooling-sdk-go/constants"
	"github.com/ava-labs/avalanche-tooling-sdk-go/utils"
)

var (
	ErrNoInstanceState         = errors.New("unable to get instance state")
	ErrNoAddressFound          = errors.New("unable to get public IP address info on AWS")
	ErrNodeNotFoundToBeRunning = errors.New("node not found to be running")
)

type AwsCloud struct {
	ec2Client *ec2.Client
	ctx       context.Context
}

// NewAwsCloud creates an AWS cloud
func NewAwsCloud(ctx context.Context, awsProfile, region string) (*AwsCloud, error) {
	var (
		cfg aws.Config
		err error
	)
	if ctx == nil {
		ctx = context.Background()
	}
	if os.Getenv("AWS_ACCESS_KEY_ID") != "" {
		// Load session from env variables
		cfg, err = config.LoadDefaultConfig(
			ctx,
			config.WithRegion(region),
		)
	} else {
		// Load session from profile in config file
		cfg, err = config.LoadDefaultConfig(
			ctx,
			config.WithRegion(region),
			config.WithSharedConfigProfile(awsProfile),
		)
	}
	if err != nil {
		return nil, err
	}
	return &AwsCloud{
		ec2Client: ec2.NewFromConfig(cfg),
		ctx:       ctx,
	}, nil
}

// CreateSecurityGroup creates a security group
func (c *AwsCloud) CreateSecurityGroup(groupName, description string) (string, error) {
	createSGOutput, err := c.ec2Client.CreateSecurityGroup(c.ctx, &ec2.CreateSecurityGroupInput{
		GroupName:   aws.String(groupName),
		Description: aws.String(description),
	})
	if err != nil {
		return "", err
	}
	return *createSGOutput.GroupId, nil
}

// CheckSecurityGroupExists checks if the given security group exists
func (c *AwsCloud) CheckSecurityGroupExists(sgName string) (bool, types.SecurityGroup, error) {
	sgInput := &ec2.DescribeSecurityGroupsInput{
		GroupNames: []string{
			sgName,
		},
	}

	sg, err := c.ec2Client.DescribeSecurityGroups(c.ctx, sgInput)
	if err != nil {
		if strings.Contains(err.Error(), "InvalidGroup.NotFound") {
			return false, types.SecurityGroup{}, nil
		}
		return false, types.SecurityGroup{}, err
	}
	return true, sg.SecurityGroups[0], nil
}

// AddSecurityGroupRule adds a rule to the given security group
func (c *AwsCloud) AddSecurityGroupRule(groupID, direction, protocol, ip string, port int32) error {
	if !strings.Contains(ip, "/") {
		ip = fmt.Sprintf("%s/32", ip) // add netmask /32 if missing
	}
	switch direction {
	case "ingress":
		if _, err := c.ec2Client.AuthorizeSecurityGroupIngress(c.ctx, &ec2.AuthorizeSecurityGroupIngressInput{
			GroupId: aws.String(groupID),
			IpPermissions: []types.IpPermission{
				{
					IpProtocol: aws.String(protocol),
					FromPort:   aws.Int32(port),
					ToPort:     aws.Int32(port),
					IpRanges: []types.IpRange{
						{
							CidrIp: aws.String(ip),
						},
					},
				},
			},
		}); err != nil {
			return err
		}
	case "egress":
		if _, err := c.ec2Client.AuthorizeSecurityGroupEgress(c.ctx, &ec2.AuthorizeSecurityGroupEgressInput{
			GroupId: aws.String(groupID),
			IpPermissions: []types.IpPermission{
				{
					IpProtocol: aws.String(protocol),
					FromPort:   aws.Int32(port),
					ToPort:     aws.Int32(port),
					IpRanges: []types.IpRange{
						{
							CidrIp: aws.String(ip),
						},
					},
				},
			},
		}); err != nil {
			return err
		}
	default:
		return errors.New("invalid direction")
	}
	return nil
}

// DeleteSecurityGroupRule removes a rule from the given security group
func (c *AwsCloud) DeleteSecurityGroupRule(groupID, direction, protocol, ip string, port int32) error {
	if !strings.Contains(ip, "/") {
		ip = fmt.Sprintf("%s/32", ip) // add netmask /32 if missing
	}
	switch direction {
	case "ingress":
		if _, err := c.ec2Client.RevokeSecurityGroupIngress(c.ctx, &ec2.RevokeSecurityGroupIngressInput{
			GroupId: aws.String(groupID),
			IpPermissions: []types.IpPermission{
				{
					IpProtocol: aws.String(protocol),
					FromPort:   aws.Int32(port),
					ToPort:     aws.Int32(port),
					IpRanges: []types.IpRange{
						{
							CidrIp: aws.String(ip),
						},
					},
				},
			},
		}); err != nil {
			return err
		}
	case "egress":
		if _, err := c.ec2Client.RevokeSecurityGroupEgress(c.ctx, &ec2.RevokeSecurityGroupEgressInput{
			GroupId: aws.String(groupID),
			IpPermissions: []types.IpPermission{
				{
					IpProtocol: aws.String(protocol),
					FromPort:   aws.Int32(port),
					ToPort:     aws.Int32(port),
					IpRanges: []types.IpRange{
						{
							CidrIp: aws.String(ip),
						},
					},
				},
			},
		}); err != nil {
			return err
		}
	default:
		return errors.New("invalid direction")
	}
	return nil
}

// CreateEC2Instances creates EC2 instances
func (c *AwsCloud) CreateEC2Instances(count int, amiID, instanceType, keyName, securityGroupID string, iops, throughput int, volumeTypeString string, volumeSize int) ([]string, error) {
	volumeType := types.VolumeType(volumeTypeString)
	ebsValue := &types.EbsBlockDevice{
		VolumeSize:          aws.Int32(int32(volumeSize)),
		VolumeType:          volumeType,
		DeleteOnTermination: aws.Bool(true),
	}
	if volumeType == types.VolumeTypeGp3 && throughput > 0 {
		ebsValue.Throughput = aws.Int32(int32(throughput))
	}
	if iops > 0 {
		ebsValue.Iops = aws.Int32(int32(iops))
	}

	runResult, err := c.ec2Client.RunInstances(c.ctx, &ec2.RunInstancesInput{
		ImageId:          aws.String(amiID),
		InstanceType:     types.InstanceType(instanceType),
		KeyName:          aws.String(keyName),
		SecurityGroupIds: []string{securityGroupID},
		MinCount:         aws.Int32(int32(count)),
		MaxCount:         aws.Int32(int32(count)),
		BlockDeviceMappings: []types.BlockDeviceMapping{
			{
				DeviceName: aws.String("/dev/sda1"), // ubuntu ami disk name
				Ebs:        ebsValue,
			},
		},
		TagSpecifications: []types.TagSpecification{
			{
				ResourceType: types.ResourceTypeInstance,
				Tags: []types.Tag{
					{
						Key:   aws.String("Name"),
						Value: aws.String("avalanche-tooling-sdk-node"),
					},
					{
						Key:   aws.String("Managed-By"),
						Value: aws.String("avalanche-cli"),
					},
				},
			},
		},
	})
	if err != nil {
		return nil, err
	}
	switch len(runResult.Instances) {
	case 0:
		return nil, fmt.Errorf("no instances created")
	case count:
		instanceIDs := utils.Map(runResult.Instances, func(instance types.Instance) string {
			return *instance.InstanceId
		})
		return instanceIDs, nil
	default:
		return nil, fmt.Errorf("expected %d instances, got %d", count, len(runResult.Instances))
	}
}

// WaitForEC2Instances waits for the EC2 instances to be running
func (c *AwsCloud) WaitForEC2Instances(nodeIDs []string, state types.InstanceStateName) error {
	instanceInput := &ec2.DescribeInstancesInput{
		InstanceIds: nodeIDs,
	}
	// Custom waiter loop
	maxAttempts := 100
	delay := 1 * time.Second

	for attempt := 0; attempt < maxAttempts; attempt++ {
		// Describe instances to check their states
		result, err := c.ec2Client.DescribeInstances(c.ctx, instanceInput)
		if err != nil {
			time.Sleep(delay)
			continue
		}

		// Check if all instances are in the 'running' state
		allInDesiredState := true
		for _, reservation := range result.Reservations {
			for _, instance := range reservation.Instances {
				if instance.State.Name != state {
					allInDesiredState = false
					break
				}
			}
		}
		if allInDesiredState {
			return nil
		}
		// If not all instances are running, wait and retry
		time.Sleep(delay)
	}
	return fmt.Errorf("timeout waiting for instances to be in %s state", state)
}

// GetInstancePublicIPs returns a map from instance ID to public IP
func (c *AwsCloud) GetInstancePublicIPs(nodeIDs []string) (map[string]string, error) {
	instanceInput := &ec2.DescribeInstancesInput{
		InstanceIds: nodeIDs,
	}
	instanceResults, err := c.ec2Client.DescribeInstances(c.ctx, instanceInput)
	if err != nil {
		return nil, err
	}
	reservations := instanceResults.Reservations
	if len(reservations) == 0 {
		return nil, ErrNoInstanceState
	}
	instanceIDToIP := make(map[string]string)
	for _, reservation := range instanceResults.Reservations {
		for _, instance := range reservation.Instances {
			instanceID := *instance.InstanceId
			publicIP := ""
			if instance.PublicIpAddress != nil {
				publicIP = *instance.PublicIpAddress
			}
			instanceIDToIP[instanceID] = publicIP
		}
	}
	return instanceIDToIP, nil
}

// checkInstanceIsRunning checks that EC2 instance nodeID is running in EC2
func (c *AwsCloud) checkInstanceIsRunning(nodeID string) (bool, error) {
	if nodeID == "" {
		return false, fmt.Errorf("nodeID is empty")
	}
	instanceInput := &ec2.DescribeInstancesInput{
		InstanceIds: []string{
			*aws.String(nodeID),
		},
	}
	nodeStatus, err := c.ec2Client.DescribeInstances(c.ctx, instanceInput)
	if err != nil {
		return false, err
	}
	reservation := nodeStatus.Reservations
	if len(reservation) == 0 {
		return false, ErrNoInstanceState
	}
	instances := reservation[0].Instances
	if len(instances) == 0 {
		return false, ErrNoInstanceState
	}
	instanceStatus := instances[0].State.Name
	if instanceStatus == constants.AWSCloudServerRunningState {
		return true, nil
	}
	return false, nil
}

// DestroyAWSNode terminates an EC2 instance with the given ID.
func (c *AwsCloud) DestroyAWSNode(nodeID string) error {
	isRunning, err := c.checkInstanceIsRunning(nodeID)
	if err != nil {
		return err
	}
	if !isRunning {
		return fmt.Errorf("%w: instance %s", ErrNodeNotFoundToBeRunning, nodeID)
	}
	input := &ec2.TerminateInstancesInput{
		InstanceIds: []string{nodeID},
	}
	if _, err := c.ec2Client.TerminateInstances(c.ctx, input); err != nil {
		return err
	}
	return nil
}

func (c *AwsCloud) ReleasePublicIP(publicIP string) error {
	if net.ParseIP(publicIP) == nil {
		return fmt.Errorf("invalid IP address: %s", publicIP)
	} else {
		describeAddressInput := &ec2.DescribeAddressesInput{
			Filters: []types.Filter{
				{Name: aws.String("public-ip"), Values: []string{publicIP}},
			},
		}
		addressOutput, err := c.ec2Client.DescribeAddresses(c.ctx, describeAddressInput)
		if err != nil {
			return err
		}
		if len(addressOutput.Addresses) == 0 {
			return ErrNoAddressFound
		}
		releaseAddressInput := &ec2.ReleaseAddressInput{
			AllocationId: aws.String(*addressOutput.Addresses[0].AllocationId),
		}
		if _, err = c.ec2Client.ReleaseAddress(c.ctx, releaseAddressInput); err != nil {
			return err
		}
	}
	return nil
}

// CreateEIP creates an Elastic IP address.
func (c *AwsCloud) CreateEIP(prefix string) (string, string, error) {
	if addr, err := c.ec2Client.AllocateAddress(c.ctx, &ec2.AllocateAddressInput{
		TagSpecifications: []types.TagSpecification{
			{
				ResourceType: types.ResourceTypeElasticIp,
				Tags: []types.Tag{
					{
						Key:   aws.String("Name"),
						Value: aws.String(prefix),
					},
					{
						Key:   aws.String("Managed-By"),
						Value: aws.String("avalanche-cli"),
					},
				},
			},
		},
	}); err != nil {
		if isEIPQuotaExceededError(err) {
			return "", "", fmt.Errorf("elastic IP quota exceeded: %w", err)
		}
		return "", "", err
	} else {
		return *addr.AllocationId, *addr.PublicIp, nil
	}
}

// AssociateEIP associates an Elastic IP address with an EC2 instance.
func (c *AwsCloud) AssociateEIP(instanceID, allocationID string) error {
	if _, err := c.ec2Client.AssociateAddress(c.ctx, &ec2.AssociateAddressInput{
		InstanceId:   aws.String(instanceID),
		AllocationId: aws.String(allocationID),
	}); err != nil {
		return err
	}
	return nil
}

// CreateAndDownloadKeyPair creates a new key pair and downloads the private key material to the specified file path.
func (c *AwsCloud) CreateAndDownloadKeyPair(keyName string, privateKeyFilePath string) error {
	createKeyPairOutput, err := c.ec2Client.CreateKeyPair(c.ctx, &ec2.CreateKeyPairInput{
		KeyName: aws.String(keyName),
	})
	if err != nil {
		return err
	}
	privateKeyMaterial := *createKeyPairOutput.KeyMaterial
	err = os.WriteFile(privateKeyFilePath, []byte(privateKeyMaterial), 0o600)
	if err != nil {
		return err
	}
	return nil
}

// UploadSSHIdentityKeyPair uploads a key pair from ssh-agent identity to the AWS cloud.
func (c *AwsCloud) UploadSSHIdentityKeyPair(keyName string, identity string) error {
	identityValid, err := utils.IsSSHAgentIdentityValid(identity)
	if err != nil {
		return err
	}
	if !identityValid {
		return fmt.Errorf("ssh-agent identity: %s not found", identity)
	}
	publicKeyMaterial, err := utils.ReadSSHAgentIdentityPublicKey(identity)
	if err != nil {
		return err
	}
	_, err = c.ec2Client.ImportKeyPair(c.ctx, &ec2.ImportKeyPairInput{
		KeyName:           aws.String(keyName),
		PublicKeyMaterial: []byte(publicKeyMaterial),
	})
	return err
}

// SetupSecurityGroup sets up a security group for the AwsCloud instance.
func (c *AwsCloud) SetupSecurityGroup(ipAddress, securityGroupName string) (string, error) {
	sgID, err := c.CreateSecurityGroup(securityGroupName, "Allow SSH, AVAX HTTP outbound traffic")
	if err != nil {
		return "", err
	}
	if err := c.AddSecurityGroupRule(sgID, "ingress", "tcp", ipAddress, constants.SSHTCPPort); err != nil {
		return "", err
	}
	if err := c.AddSecurityGroupRule(sgID, "ingress", "tcp", ipAddress, constants.AvalanchegoAPIPort); err != nil {
		return "", err
	}
	if err := c.AddSecurityGroupRule(sgID, "ingress", "tcp", ipAddress, constants.AvalanchegoMonitoringPort); err != nil {
		return "", err
	}
	if err := c.AddSecurityGroupRule(sgID, "ingress", "tcp", ipAddress, constants.AvalanchegoGrafanaPort); err != nil {
		return "", err
	}
	if err := c.AddSecurityGroupRule(sgID, "ingress", "tcp", "0.0.0.0/0", constants.AvalanchegoLokiPort); err != nil {
		return "", err
	}
	if err := c.AddSecurityGroupRule(sgID, "ingress", "tcp", "0.0.0.0/0", constants.AvalanchegoP2PPort); err != nil {
		return "", err
	}
	return sgID, nil
}

// CheckIPInSg checks if the IP is present in the SecurityGroup.
func CheckIPInSg(sg *types.SecurityGroup, currentIP string, port int32) bool {
	if !strings.Contains(currentIP, "/") {
		currentIP = fmt.Sprintf("%s/32", currentIP) // add netmask /32 if missing
	}
	for _, ipPermission := range sg.IpPermissions {
		for _, ipRange := range ipPermission.IpRanges {
			cidr := *ipRange.CidrIp
			switch {
			case cidr == "0.0.0.0/0" || cidr == currentIP:
				if ipPermission.FromPort != nil && *ipPermission.FromPort == port {
					return true
				}
			default:
				_, ipNet, err := net.ParseCIDR(cidr)
				if err != nil {
					continue
				}
				ip := net.ParseIP(strings.Split(currentIP, "/")[0])
				if ip == nil {
					continue
				}
				if ipNet.Contains(ip) && ipPermission.FromPort != nil && *ipPermission.FromPort == port {
					return true
				}
			}
		}
	}
	return false
}

// CheckKeyPairExists checks if the specified key pair exists in the AWS Cloud.
func (c *AwsCloud) CheckKeyPairExists(kpName string) (bool, error) {
	keyPairInput := &ec2.DescribeKeyPairsInput{
		KeyNames: []string{kpName},
	}
	_, err := c.ec2Client.DescribeKeyPairs(c.ctx, keyPairInput)
	if err != nil {
		if strings.Contains(err.Error(), "InvalidKeyPair.NotFound") {
			return false, nil
		}
		return false, err
	}
	return true, nil
}

// GetUbuntuAMIID returns the ID of the latest Ubuntu Amazon Machine Image (AMI).
func (c *AwsCloud) GetUbuntuAMIID(arch string, ubuntuVerLTS string) (string, error) {
	if !utils.ArchSupported(arch) {
		return "", fmt.Errorf("unsupported architecture: %s", arch)
	}
	descriptionFilterValue := fmt.Sprintf("Avalanche-CLI Ubuntu %s Docker", ubuntuVerLTS)
	imageInput := &ec2.DescribeImagesInput{
		Filters: []types.Filter{
			{Name: aws.String("root-device-type"), Values: []string{"ebs"}},
			{Name: aws.String("description"), Values: []string{descriptionFilterValue}},
			{Name: aws.String("architecture"), Values: []string{arch}},
		},
		Owners: []string{"self", "931867039610"},
	}
	images, err := c.ec2Client.DescribeImages(c.ctx, imageInput)
	if err != nil {
		return "", err
	}
	if len(images.Images) == 0 {
		return "", fmt.Errorf("no amazon machine image found with the description %s", descriptionFilterValue)
	}
	// sort results by creation date
	sort.Slice(images.Images, func(i, j int) bool {
		return *images.Images[i].CreationDate > *images.Images[j].CreationDate
	})
	// get image with the latest creation date
	amiID := images.Images[0].ImageId
	return *amiID, nil
}

// ListRegions returns a list of all AWS regions.
func (c *AwsCloud) ListRegions() ([]string, error) {
	regions, err := c.ec2Client.DescribeRegions(c.ctx, &ec2.DescribeRegionsInput{})
	if err != nil {
		return nil, err
	}
	regionList := []string{}
	for _, region := range regions.Regions {
		regionList = append(regionList, *region.RegionName)
	}
	return regionList, nil
}

// isEIPQuotaExceededError checks if the error is related to exceeding the quota for Elastic IP addresses.
func isEIPQuotaExceededError(err error) bool {
	// You may need to adjust this function based on the actual error messages returned by AWS
	return err != nil && (utils.ContainsIgnoreCase(err.Error(), "limit exceeded") || utils.ContainsIgnoreCase(err.Error(), "elastic ip address limit exceeded"))
}

// GetInstanceTypeArch returns the architecture of the given instance type.
func (c *AwsCloud) GetInstanceTypeArch(instanceType string) (string, error) {
	archOutput, err := c.ec2Client.DescribeInstanceTypes(c.ctx, &ec2.DescribeInstanceTypesInput{
		InstanceTypes: []types.InstanceType{types.InstanceType(instanceType)},
	})
	if err != nil {
		return "", err
	}
	if len(archOutput.InstanceTypes) == 0 {
		return "", fmt.Errorf("no instance type found for %s", instanceType)
	}
	return string(archOutput.InstanceTypes[0].ProcessorInfo.SupportedArchitectures[0]), nil
}

// IsInstanceTypeSupported checks if the given instance type is supported by the AWS cloud.
func (c *AwsCloud) IsInstanceTypeSupported(instanceType string) (bool, error) {
	var supportedInstanceTypes []string
	paginator := ec2.NewDescribeInstanceTypesPaginator(c.ec2Client, &ec2.DescribeInstanceTypesInput{})

	for paginator.HasMorePages() {
		output, err := paginator.NextPage(c.ctx)
		if err != nil {
			return false, err
		}

		for _, it := range output.InstanceTypes {
			supportedInstanceTypes = append(supportedInstanceTypes, string(it.InstanceType))
		}
	}
	return slices.Contains(supportedInstanceTypes, instanceType), nil
}

// GetRootVolume returns a volume IDs attached to the given which is used as a root volume
func (c *AwsCloud) GetRootVolumeID(instanceID string) (string, error) {
	describeInstanceOutput, err := c.ec2Client.DescribeInstances(c.ctx, &ec2.DescribeInstancesInput{
		InstanceIds: []string{instanceID},
	})
	if err != nil {
		return "", err
	}
	if len(describeInstanceOutput.Reservations) == 0 || len(describeInstanceOutput.Reservations[0].Instances) == 0 {
		return "", fmt.Errorf("instance with ID %s not found", instanceID)
	}
	rootDeviceName := describeInstanceOutput.Reservations[0].Instances[0].RootDeviceName

	volumeOutput, err := c.ec2Client.DescribeVolumes(c.ctx, &ec2.DescribeVolumesInput{
		Filters: []types.Filter{
			{
				Name:   aws.String("attachment.instance-id"),
				Values: []string{instanceID},
			},
			{
				Name:   aws.String("attachment.device"),
				Values: []string{*rootDeviceName},
			},
		},
	})
	if err != nil {
		return "", err
	}
	if len(volumeOutput.Volumes) == 0 {
		return "", fmt.Errorf("root volume not found for instance with ID %s", instanceID)
	}
	return *volumeOutput.Volumes[0].VolumeId, nil
}

// ResizeVolume resizes the given volume to the new size.
func (c *AwsCloud) ResizeVolume(volumeID string, newSizeInGB int32) error {
	volumeOutput, err := c.ec2Client.DescribeVolumes(c.ctx, &ec2.DescribeVolumesInput{
		VolumeIds: []string{volumeID},
	})
	if err != nil {
		return err
	}
	if volumeOutput != nil && len(volumeOutput.Volumes) == 0 {
		return fmt.Errorf("volume with ID %s not found", volumeID)
	}

	currentSize := *volumeOutput.Volumes[0].Size

	if currentSize > newSizeInGB {
		return fmt.Errorf("new size %dGb must be greater than the current size %dGb", newSizeInGB, currentSize)
	} else {
		if _, err := c.ec2Client.ModifyVolume(c.ctx, &ec2.ModifyVolumeInput{
			Size:     &newSizeInGB,
			VolumeId: volumeOutput.Volumes[0].VolumeId,
		}); err != nil {
			return err
		}
	}

	return c.WaitForVolumeModificationState(volumeID, "optimizing", 30*time.Second)
}

// WaitForVolumeModificationState waits for the specified modification state of the volume.
func (c *AwsCloud) WaitForVolumeModificationState(volumeID string, targetState string, timeout time.Duration) error {
	startTime := time.Now()
	for {
		modificationOutput, err := c.ec2Client.DescribeVolumesModifications(c.ctx, &ec2.DescribeVolumesModificationsInput{
			VolumeIds: []string{volumeID},
		})
		if err != nil {
			return err
		}
		if len(modificationOutput.VolumesModifications) == 0 {
			return fmt.Errorf("volume modification with ID %s not found", volumeID)
		}
		modificationState := modificationOutput.VolumesModifications[0].ModificationState
		if modificationState == types.VolumeModificationState(targetState) {
			break
		}
		if time.Since(startTime) > timeout {
			return fmt.Errorf("timeout waiting for volume modification state to be %s", targetState)
		}
		time.Sleep(2 * time.Second)
	}
	return nil
}

// ChangeInstanceType resizes the given instance to the new instance type.
func (c *AwsCloud) ChangeInstanceType(instanceID, instanceType string) error {
	// check if old and new instance types are the same
	resp, err := c.ec2Client.DescribeInstances(c.ctx, &ec2.DescribeInstancesInput{
		InstanceIds: []string{instanceID},
	})
	if err != nil {
		return err
	}
	if len(resp.Reservations) == 0 || len(resp.Reservations[0].Instances) == 0 {
		return fmt.Errorf("instance not found")
	}
	currentInstanceType := resp.Reservations[0].Instances[0].InstanceType
	if currentInstanceType == types.InstanceType(instanceType) {
		return fmt.Errorf("instance %s is already of type %s", instanceID, instanceType)
	}

	// stop the instance
	if _, err := c.ec2Client.StopInstances(c.ctx, &ec2.StopInstancesInput{
		InstanceIds: []string{instanceID},
	}); err != nil {
		return err
	}
	if err := c.WaitForEC2Instances([]string{instanceID}, types.InstanceStateNameStopped); err != nil {
		return err
	}
	// update the instance type
	if _, err := c.ec2Client.ModifyInstanceAttribute(c.ctx, &ec2.ModifyInstanceAttributeInput{
		InstanceId: aws.String(instanceID),
		InstanceType: &types.AttributeValue{
			Value: aws.String(instanceType),
		},
	}); err != nil {
		return err
	}
	// start the instance
	if _, err := c.ec2Client.StartInstances(c.ctx, &ec2.StartInstancesInput{
		InstanceIds: []string{instanceID},
	}); err != nil {
		return err
	}
	return nil
}

<<<<<<< HEAD
// CreateSecurityGroup creates a new Security Group in AWS using the specified AWS profile and
// region.
//
// ctx: The context.Context object for the request.
// awsProfile: The AWS profile to use for the request.
// awsRegion: The AWS region to use for the request.
// Returns the ID of the created security group and an error, if any.
func CreateSecurityGroup(ctx context.Context, securityGroupName, awsProfile, awsRegion string) (string, error) {
	ec2Svc, err := NewAwsCloud(
		ctx,
		awsProfile,
		awsRegion,
	)
	if err != nil {
		return "", err
	}
	// detect user IP address
	userIPAddress, err := utils.GetUserIPAddress()
	if err != nil {
		return "", err
	}
	return ec2Svc.SetupSecurityGroup(userIPAddress, securityGroupName)
}

// CreateSSHKeyPair creates a new SSH key pair for AWS in the specified AWS region.
// The private key to the created key pair will be downloaded and  stored in the filepath provided
// in sshPrivateKeyPath.
// createSSHKeyPair will return an error if the filepath sshPrivateKeyPath is not empty
//
// ctx: The context for the request.
// awsProfile: The AWS profile to use for the request.
// awsRegion: The AWS region to use for the request.
// sshPrivateKeyPath: The path to save the SSH private key.
// Returns an error if unable to create the key pair.
func CreateSSHKeyPair(ctx context.Context, awsProfile string, awsRegion string, keyPairName string, sshPrivateKeyPath string) error {
	if utils.FileExists(sshPrivateKeyPath) {
		return fmt.Errorf("ssh private key path %s is not empty", sshPrivateKeyPath)
	}
	ec2Svc, err := NewAwsCloud(
		ctx,
		awsProfile,
		awsRegion,
	)
	if err != nil {
		return err
	}
	return ec2Svc.CreateAndDownloadKeyPair(keyPairName, sshPrivateKeyPath)
=======
func (c *AwsCloud) AddMonitoringSecurityGroupRule(monitoringHostPublicIP, securityGroupName string) error {
	securityGroupExists, sg, err := c.CheckSecurityGroupExists(securityGroupName)
	if err != nil {
		return err
	}
	if !securityGroupExists {
		return fmt.Errorf("security group %s doesn't exist", securityGroupName)
	}
	metricsPortInSG := CheckIPInSg(&sg, monitoringHostPublicIP, constants.AvalanchegoMachineMetricsPort)
	apiPortInSG := CheckIPInSg(&sg, monitoringHostPublicIP, constants.AvalanchegoAPIPort)
	if !metricsPortInSG {
		if err = c.AddSecurityGroupRule(*sg.GroupId, "ingress", "tcp", monitoringHostPublicIP+constants.IPAddressSuffix, constants.AvalanchegoMachineMetricsPort); err != nil {
			return err
		}
	}
	if !apiPortInSG {
		if err = c.AddSecurityGroupRule(*sg.GroupId, "ingress", "tcp", monitoringHostPublicIP+constants.IPAddressSuffix, constants.AvalanchegoAPIPort); err != nil {
			return err
		}
	}
	return nil
>>>>>>> 0e3a9943
}<|MERGE_RESOLUTION|>--- conflicted
+++ resolved
@@ -748,7 +748,6 @@
 	return nil
 }
 
-<<<<<<< HEAD
 // CreateSecurityGroup creates a new Security Group in AWS using the specified AWS profile and
 // region.
 //
@@ -796,7 +795,8 @@
 		return err
 	}
 	return ec2Svc.CreateAndDownloadKeyPair(keyPairName, sshPrivateKeyPath)
-=======
+}
+
 func (c *AwsCloud) AddMonitoringSecurityGroupRule(monitoringHostPublicIP, securityGroupName string) error {
 	securityGroupExists, sg, err := c.CheckSecurityGroupExists(securityGroupName)
 	if err != nil {
@@ -818,5 +818,4 @@
 		}
 	}
 	return nil
->>>>>>> 0e3a9943
 }