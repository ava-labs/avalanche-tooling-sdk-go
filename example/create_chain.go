--- conflicted
+++ resolved
@@ -100,11 +100,7 @@
 func main() {
 	// Use a hardcoded subnet ID for this example
 	// In a real scenario, you would get this from creating a subnet first
-<<<<<<< HEAD
-	subnetID := "2FmiyhpCzWpdiytmRJoazkxAfNowquCfSisHGB8rys13wZDRQz"
-=======
 	subnetID := "SUBNET_ID"
->>>>>>> cf23ae8b
 	if err := CreateChain(subnetID); err != nil {
 		fmt.Println(err)
 		os.Exit(1)
