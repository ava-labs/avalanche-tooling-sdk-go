// Copyright (C) 2025, Ava Labs, Inc. All rights reserved.
// See the file LICENSE for licensing terms.
package local

import (
	"github.com/ava-labs/avalanchego/wallet/subnet/primary"

	"github.com/ava-labs/avalanche-tooling-sdk-go/account"
	"github.com/ava-labs/avalanche-tooling-sdk-go/network"
	"github.com/ava-labs/avalanche-tooling-sdk-go/wallet"
)

// ChainClients is now defined in the wallet package

// LocalWallet represents a local wallet implementation
type LocalWallet struct {
	wallet         *primary.Wallet            // Primary wallet for P/X/C operations
	accounts       map[string]account.Account // Named accounts map
	activeAccount  string                     // Currently active account name
	defaultNetwork network.Network            // Default network for operations
<<<<<<< HEAD
=======
	seenSubnetIDs  []ids.ID                   // Subnet IDs seen for active account
>>>>>>> 5db3c117
}

// Ensure LocalWallet implements Wallet interface
var _ wallet.Wallet = (*LocalWallet)(nil)

// NewLocalWallet creates a new local wallet with the specified network
func NewLocalWallet(net network.Network) (*LocalWallet, error) {
	return &LocalWallet{
		wallet:         nil,
		accounts:       make(map[string]account.Account),
		activeAccount:  "",
		defaultNetwork: net,
<<<<<<< HEAD
=======
		seenSubnetIDs:  []ids.ID{},
>>>>>>> 5db3c117
	}, nil
}

// SetNetwork sets the default network for wallet operations
func (w *LocalWallet) SetNetwork(net network.Network) {
	w.defaultNetwork = net
}
<<<<<<< HEAD

// Network returns the default network for wallet operations
func (w *LocalWallet) Network() network.Network {
	return w.defaultNetwork
}

// Primary returns the interface for P/X/C chain operations
func (w *LocalWallet) Primary() wallet.PrimaryOperations {
	return &primaryOperations{localWallet: w}
=======

// Network returns the default network for wallet operations
func (w *LocalWallet) Network() network.Network {
	return w.defaultNetwork
}

// buildWalletConfig creates a WalletConfig with appropriate SubnetIDs based on transaction type
func buildWalletConfig(txInput interface{}) primary.WalletConfig {
	config := primary.WalletConfig{}

	// Handle different input types
	switch input := txInput.(type) {
	case *types.SignTxParams:
		// Extract subnet ID from SignTxParams by looking at the BuildTxResult
		if input != nil && input.BuildTxResult != nil {
			if subnetID, err := extractSubnetIDFromBuildTxResult(input.BuildTxResult); err == nil && subnetID != ids.Empty {
				config.SubnetIDs = []ids.ID{subnetID}
			}
		}
	case *types.SendTxParams:
		// Extract subnet ID from SendTxParams by looking at the SignTxResult
		if input != nil && input.SignTxResult != nil {
			if subnetID, err := extractSubnetIDFromSignTxResult(input.SignTxResult); err == nil && subnetID != ids.Empty {
				config.SubnetIDs = []ids.ID{subnetID}
			}
		}
	case *types.BuildTxParams:
		// Extract subnet ID from BuildTxParams by looking at the BuildTxInput
		if input != nil && input.BuildTxInput != nil {
			if subnetID, err := extractSubnetIDFromBuildTxInput(input.BuildTxInput); err == nil && subnetID != ids.Empty {
				config.SubnetIDs = []ids.ID{subnetID}
			}
		}
	}

	return config
}

// extractSubnetIDFromBuildTxInput extracts subnet ID from BuildTxInput parameters
// This function handles the case where we have transaction parameters but not the built transaction yet
func extractSubnetIDFromBuildTxInput(input types.BuildTxInput) (ids.ID, error) {
	// Handle different BuildTxInput types
	switch params := input.(type) {
	case *txs.CreateChainTxParams:
		// For CreateChainTx, extract subnet ID from parameters
		if params.SubnetID != "" {
			return ids.FromString(params.SubnetID)
		}
	case *txs.ConvertSubnetToL1TxParams:
		// For ConvertSubnetToL1Tx, extract subnet ID from parameters
		if params.SubnetID != "" {
			return ids.FromString(params.SubnetID)
		}
	case *txs.CreateSubnetTxParams:
		// CreateSubnetTx doesn't have a subnet ID since it creates the subnet
		return ids.Empty, fmt.Errorf("CreateSubnetTx doesn't have a subnet ID")
	default:
		// Unknown BuildTxInput type
	}
	return ids.Empty, fmt.Errorf("no subnet ID found in BuildTxInput")
}

// extractSubnetIDFromBuildTxResult extracts subnet ID from a BuildTxResult
func extractSubnetIDFromBuildTxResult(result *types.BuildTxResult) (ids.ID, error) {
	if result != nil && result.BuildTxOutput != nil {
		if tx := result.BuildTxOutput.GetTx(); tx != nil {
			return extractSubnetIDFromTx(tx)
		}
	}
	return ids.Empty, fmt.Errorf("no transaction found in BuildTxResult")
}

// extractSubnetIDFromSignTxResult extracts subnet ID from a SignTxResult
func extractSubnetIDFromSignTxResult(result *types.SignTxResult) (ids.ID, error) {
	if result != nil && result.SignTxOutput != nil {
		if tx := result.SignTxOutput.GetTx(); tx != nil {
			return extractSubnetIDFromTx(tx)
		}
	}
	return ids.Empty, fmt.Errorf("no transaction found in SignTxResult")
}

// extractSubnetIDFromTx extracts subnet ID from a transaction object
func extractSubnetIDFromTx(tx interface{}) (ids.ID, error) {
	// Handle P-Chain transactions
	if pChainTx, ok := tx.(*avagoTxs.Tx); ok && pChainTx.Unsigned != nil {
		switch unsignedTx := pChainTx.Unsigned.(type) {
		case *avagoTxs.CreateChainTx:
			// For CreateChainTx, the subnet ID field is SubnetID
			return unsignedTx.SubnetID, nil
		case *avagoTxs.ConvertSubnetToL1Tx:
			// For ConvertSubnetToL1Tx, the subnet ID field is Subnet
			return unsignedTx.Subnet, nil
		}
	}
	return ids.Empty, fmt.Errorf("no subnet ID found in transaction")
}

// getWalletToUse determines which wallet to use based on AccountNames parameter
func (w *LocalWallet) getWalletToUse(ctx context.Context, accountNames []string, params interface{}) (*primary.Wallet, error) {
	if len(accountNames) > 0 {
		// Create temporary wallet for the specified account
		accountName := accountNames[0]
		acc, exists := w.accounts[accountName]
		if !exists {
			return nil, fmt.Errorf("account %q not found", accountName)
		}
		config := buildWalletConfig(params)
		tempWallet, err := getWalletFromAccount(ctx, acc, w.defaultNetwork, &config)
		if err != nil {
			return nil, fmt.Errorf("error creating wallet for account: %w", err)
		}
		return tempWallet, nil
	}
	// Use the existing wallet (with active account)
	if w.activeAccount == "" {
		return nil, fmt.Errorf("no account specified and no active account set")
	}

	// Check if we need to refresh wallet with new subnet IDs
	config := buildWalletConfig(params)
	if len(config.SubnetIDs) > 0 {
		subnetID := config.SubnetIDs[0]
		if subnetID != ids.Empty && !w.hasSeenSubnetID(subnetID) {
			// New subnet ID detected, rebuild wallet with all seen subnet IDs
			w.seenSubnetIDs = append(w.seenSubnetIDs, subnetID)
			acc := w.accounts[w.activeAccount]
			newConfig := primary.WalletConfig{SubnetIDs: w.seenSubnetIDs}
			newWallet, err := getWalletFromAccount(ctx, acc, w.defaultNetwork, &newConfig)
			if err != nil {
				return nil, fmt.Errorf("error refreshing wallet with new subnet ID: %w", err)
			}
			w.wallet = newWallet
		}
	}

	return w.wallet, nil
}

// hasSeenSubnetID checks if a subnet ID has been seen before
func (w *LocalWallet) hasSeenSubnetID(subnetID ids.ID) bool {
	for _, id := range w.seenSubnetIDs {
		if id == subnetID {
			return true
		}
	}
	return false
}

// BuildTx constructs a transaction for the specified operation
func (w *LocalWallet) BuildTx(ctx context.Context, params types.BuildTxParams) (types.BuildTxResult, error) {
	// Validate parameters first
	if err := params.Validate(); err != nil {
		return types.BuildTxResult{}, fmt.Errorf("invalid parameters: %w", err)
	}

	walletToUse, err := w.getWalletToUse(ctx, params.AccountNames, &params)
	if err != nil {
		return types.BuildTxResult{}, err
	}

	var accountToUse account.Account
	if len(params.AccountNames) > 0 {
		accountToUse = w.accounts[params.AccountNames[0]]
	} else {
		accountToUse = w.accounts[w.activeAccount]
	}

	return wallet.BuildTx(walletToUse, accountToUse, params)
}

// SignTx signs a transaction
func (w *LocalWallet) SignTx(ctx context.Context, params types.SignTxParams) (types.SignTxResult, error) {
	// Validate parameters first
	if err := params.Validate(); err != nil {
		return types.SignTxResult{}, fmt.Errorf("invalid parameters: %w", err)
	}

	walletToUse, err := w.getWalletToUse(ctx, params.AccountNames, &params)
	if err != nil {
		return types.SignTxResult{}, err
	}

	return wallet.SignTx(walletToUse, params)
}

// SendTx submits a signed transaction to the Network
func (w *LocalWallet) SendTx(ctx context.Context, params types.SendTxParams) (types.SendTxResult, error) {
	// Validate parameters first
	if err := params.Validate(); err != nil {
		return types.SendTxResult{}, fmt.Errorf("invalid parameters: %w", err)
	}

	walletToUse, err := w.getWalletToUse(ctx, params.AccountNames, &params)
	if err != nil {
		return types.SendTxResult{}, err
	}

	return wallet.SendTx(walletToUse, params)
}

func (w *LocalWallet) Commit(transaction types.SignTxResult) (*avagoTxs.Tx, error) {
	if transaction.Undefined() {
		return nil, multisig.ErrUndefinedTx
	}
	isReady, err := transaction.IsReadyToCommit()
	if err != nil {
		return nil, err
	}
	if !isReady {
		return nil, errors.New("tx is not fully signed so can't be committed")
	}
	tx, err := transaction.GetWrappedPChainTx()
	if err != nil {
		return nil, err
	}
	const (
		repeats             = 3
		sleepBetweenRepeats = 2 * time.Second
	)
	var issueTxErr error
	if err != nil {
		return nil, err
	}
	for i := 0; i < repeats; i++ {
		ctx, cancel := utils.GetAPILargeContext()
		defer cancel()
		options := []common.Option{common.WithContext(ctx)}
		// TODO: split error checking and recovery between issuing and waiting for status
		issueTxErr = w.wallet.P().IssueTx(tx, options...)
		if issueTxErr == nil {
			break
		}
		if ctx.Err() != nil {
			issueTxErr = fmt.Errorf("timeout issuing/verifying tx with ID %s: %w", tx.ID(), issueTxErr)
		} else {
			issueTxErr = fmt.Errorf("error issuing tx with ID %s: %w", tx.ID(), issueTxErr)
		}
		time.Sleep(sleepBetweenRepeats)
	}
	if issueTxErr != nil {
		return nil, fmt.Errorf("issue tx error %w", issueTxErr)
	}
	return tx, issueTxErr
>>>>>>> 5db3c117
}<|MERGE_RESOLUTION|>--- conflicted
+++ resolved
@@ -3,11 +3,24 @@
 package local
 
 import (
+	"context"
+	"errors"
+	"fmt"
+	"time"
+
+	"github.com/ava-labs/avalanchego/ids"
 	"github.com/ava-labs/avalanchego/wallet/subnet/primary"
+	"github.com/ava-labs/avalanchego/wallet/subnet/primary/common"
 
 	"github.com/ava-labs/avalanche-tooling-sdk-go/account"
+	"github.com/ava-labs/avalanche-tooling-sdk-go/multisig"
 	"github.com/ava-labs/avalanche-tooling-sdk-go/network"
+	"github.com/ava-labs/avalanche-tooling-sdk-go/utils"
 	"github.com/ava-labs/avalanche-tooling-sdk-go/wallet"
+	"github.com/ava-labs/avalanche-tooling-sdk-go/wallet/types"
+
+	txs "github.com/ava-labs/avalanche-tooling-sdk-go/wallet/txs/p-chain"
+	avagoTxs "github.com/ava-labs/avalanchego/vms/platformvm/txs"
 )
 
 // ChainClients is now defined in the wallet package
@@ -18,10 +31,7 @@
 	accounts       map[string]account.Account // Named accounts map
 	activeAccount  string                     // Currently active account name
 	defaultNetwork network.Network            // Default network for operations
-<<<<<<< HEAD
-=======
 	seenSubnetIDs  []ids.ID                   // Subnet IDs seen for active account
->>>>>>> 5db3c117
 }
 
 // Ensure LocalWallet implements Wallet interface
@@ -34,10 +44,7 @@
 		accounts:       make(map[string]account.Account),
 		activeAccount:  "",
 		defaultNetwork: net,
-<<<<<<< HEAD
-=======
 		seenSubnetIDs:  []ids.ID{},
->>>>>>> 5db3c117
 	}, nil
 }
 
@@ -45,17 +52,6 @@
 func (w *LocalWallet) SetNetwork(net network.Network) {
 	w.defaultNetwork = net
 }
-<<<<<<< HEAD
-
-// Network returns the default network for wallet operations
-func (w *LocalWallet) Network() network.Network {
-	return w.defaultNetwork
-}
-
-// Primary returns the interface for P/X/C chain operations
-func (w *LocalWallet) Primary() wallet.PrimaryOperations {
-	return &primaryOperations{localWallet: w}
-=======
 
 // Network returns the default network for wallet operations
 func (w *LocalWallet) Network() network.Network {
@@ -300,5 +296,4 @@
 		return nil, fmt.Errorf("issue tx error %w", issueTxErr)
 	}
 	return tx, issueTxErr
->>>>>>> 5db3c117
 }