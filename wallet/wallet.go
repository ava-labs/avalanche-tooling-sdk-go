// Copyright (C) 2025, Ava Labs, Inc. All rights reserved.
// See the file LICENSE for licensing terms.
package wallet

import (
	"context"
	"math/big"

	"github.com/ava-labs/libevm/common"

	"github.com/ava-labs/avalanche-tooling-sdk-go/account"
	"github.com/ava-labs/avalanche-tooling-sdk-go/network"
	"github.com/ava-labs/avalanche-tooling-sdk-go/wallet/types"

	ethereum "github.com/ava-labs/libevm"
	ethTypes "github.com/ava-labs/libevm/core/types"
)

// ChainClients is now defined in wallet/types/common.go

<<<<<<< HEAD
// Options, Option, and With* functions are defined in options.go

// ContractMethod, Method, and ParseResult are defined in method.go and result.go

// =========================================================================
// Wallet Operations Interfaces
// =========================================================================

// PrimaryOperations handles P/X/C chain operations (non-EVM Avalanche consensus)
type PrimaryOperations interface {
=======
// Wallet represents the core wallet interface that can be implemented
// by different wallet types (local, API-based, etc.)
type Wallet interface {
	// =========================================================================
	// Account Management
	// =========================================================================

	// Accounts returns all accounts managed by this wallet with their info
	// Returns map[name]AccountInfo for easy lookup by account name
	Accounts() map[string]account.AccountInfo

	// CreateAccount creates a new account with an optional name.
	// If name is empty, generates a default name (e.g., "account-1")
	// Returns the account info including all chain addresses.
	CreateAccount(name string) (account.AccountInfo, error)

	// ImportAccount imports an account with a name
	// Returns the imported account info
	ImportAccount(name string, spec account.AccountSpec) (account.AccountInfo, error)

	// ExportAccount exports an account by name
	// WARNING: For local accounts, this exposes the private key!
	ExportAccount(name string) (account.AccountSpec, error)

	// Account returns info for a specific account by name
	Account(name string) (account.AccountInfo, error)

	// SetActiveAccount sets the default account for operations
	// Automatically set when first adding an account
	SetActiveAccount(name string) error

	// ActiveAccount returns the currently active account name
	ActiveAccount() string

	// =========================================================================
	// Transaction Operations
	// =========================================================================

>>>>>>> 5db3c117
	// BuildTx constructs a transaction for the specified operation
	BuildTx(ctx context.Context, params types.BuildTxParams) (types.BuildTxResult, error)

	// SignTx signs a transaction
	SignTx(ctx context.Context, params types.SignTxParams) (types.SignTxResult, error)

	// SendTx submits a signed transaction to the Network
	SendTx(ctx context.Context, params types.SendTxParams) (types.SendTxResult, error)

	// SubmitTx is a convenience method that combines BuildTx, SignTx, and SendTx
	SubmitTx(ctx context.Context, params types.SubmitTxParams) (types.SubmitTxResult, error)
}

// Wallet represents the core wallet interface that can be implemented
// by different wallet types (local, API-based, etc.)
type Wallet interface {
	// =========================================================================
	// Network Management
	// =========================================================================

	// SetNetwork sets the default network for wallet operations
	SetNetwork(net network.Network)

	// Network returns the default network for wallet operations
	Network() network.Network

	// =========================================================================
	// Account Management
	// =========================================================================

	// Accounts returns all accounts managed by this wallet with their info
	// Returns map[name]AccountInfo for easy lookup by account name
	Accounts() map[string]account.AccountInfo

	// CreateAccount creates a new account with an optional name.
	// If name is empty, generates a default name (e.g., "account-1")
	// Returns the account info including all chain addresses.
	CreateAccount(name string) (account.AccountInfo, error)

	// ImportAccount imports an account with a name
	// Returns the imported account info
	ImportAccount(name string, spec account.AccountSpec) (account.AccountInfo, error)

	// ExportAccount exports an account by name
	// WARNING: For local accounts, this exposes the private key!
	ExportAccount(name string) (account.AccountSpec, error)

	// Account returns info for a specific account by name
	Account(name string) (account.AccountInfo, error)

	// SetActiveAccount sets the default account for operations
	// Automatically set when first adding an account
	SetActiveAccount(name string) error

	// ActiveAccount returns the currently active account name
	ActiveAccount() string

	// =========================================================================
	// EVM Chain Management
	// =========================================================================

	// SetChain sets the current EVM chain by RPC URL
	// Special case: "c", "cchain", "c-chain" (case-insensitive) uses default network's C-Chain
	// Examples:
	//   - SetChain("C") -> uses network.Endpoint + "/ext/bc/C/rpc"
	//   - SetChain("https://my-l1.example.com/rpc") -> custom L1
	SetChain(rpcURL string) error

	// Chain returns the current EVM chain RPC URL
	// Returns empty string if no chain is set
	Chain() string

	// =========================================================================
	// EVM Operations (Read)
	// =========================================================================

	// EVM operations require SetChain() to be called first
	// All operations return error if no chain is set
	//
	// Operations accept optional Option parameters:
	//   - No options: uses active/default account
	//   - WithAccount("name"): uses named account from wallet
	//   - WithAddress("0x..."): queries arbitrary address

	// Balance returns the balance of an account
	// Examples:
	//   w.Balance()                        // active account
	//   w.Balance(WithAccount("acc1"))     // named account
	//   w.Balance(WithAddress("0x..."))    // any address
	Balance(opts ...Option) (*big.Int, error)

	// ChainID returns the chain ID of the current EVM chain
	ChainID() (*big.Int, error)

	// Nonce returns the nonce for an account
	// Examples:
	//   w.Nonce()                        // active account
	//   w.Nonce(WithAccount("acc1"))     // named account
	//   w.Nonce(WithAddress("0x..."))    // any address
	Nonce(opts ...Option) (uint64, error)

	// BlockNumber returns the latest block number
	BlockNumber() (uint64, error)

	// Block returns block information by number (nil for latest block)
	Block(number *big.Int) (*ethTypes.Block, error)

	// TransactionReceipt retrieves the receipt for a transaction
	TransactionReceipt(txHash common.Hash) (*ethTypes.Receipt, error)

	// Logs returns event logs matching the filter criteria
	Logs(query ethereum.FilterQuery) ([]ethTypes.Log, error)

	// ContractAlreadyDeployed checks if a contract is deployed at the address
	ContractAlreadyDeployed(address string) (bool, error)

	// Code returns the bytecode at the specified address
	Code(address string) ([]byte, error)

	// ReadContract calls a read-only function on a contract
	// Examples:
	//   method := wallet.Method("balanceOf(address)", addr)
	//   w.ReadContract(contractAddr, method)                      // from active account
	//   w.ReadContract(contractAddr, method, WithAccount("acc1")) // from named account
	//   w.ReadContract(contractAddr, method, WithAddress("0x...")) // from any address
	ReadContract(contractAddr common.Address, method ContractMethod, opts ...Option) ([]interface{}, error)

	// =========================================================================
	// EVM Operations (Write)
	// =========================================================================

	// Write operations accept optional Option parameters:
	//   - No options: uses active/default account for signing
	//   - WithAccount("name"): uses named account for signing

	// SignTransaction signs an EVM transaction
	// Examples:
	//   w.SignTransaction(tx)                    // sign with active account
	//   w.SignTransaction(tx, WithAccount("acc1")) // sign with named account
	SignTransaction(tx *ethTypes.Transaction, opts ...Option) (*ethTypes.Transaction, error)

	// SendTransaction sends a signed transaction to the network
	SendTransaction(tx *ethTypes.Transaction) error

	// WaitForTransaction waits for a transaction to be confirmed
	WaitForTransaction(tx *ethTypes.Transaction) (*ethTypes.Receipt, bool, error)

	// FundAddress sends native tokens to the specified address
	// Examples:
	//   w.FundAddress(to, amount)                    // from active account
	//   w.FundAddress(to, amount, WithAccount("acc1")) // from named account
	FundAddress(to string, amount *big.Int, opts ...Option) (*ethTypes.Receipt, error)

	// DeployContract deploys a contract and returns the address, transaction, and receipt
	// Examples:
	//   constructor := wallet.Method("(uint256,address)", protocolVersion, messengerAddr)
	//   w.DeployContract(bin, constructor)                    // deploy from active account
	//   w.DeployContract(bin, constructor, WithAccount("acc1")) // deploy from named account
	DeployContract(binBytes []byte, constructor ContractMethod, opts ...Option) (common.Address, *ethTypes.Transaction, *ethTypes.Receipt, error)

	// WriteContract executes a state-changing transaction to a contract
	// Examples:
	//   method := wallet.Method("setAdmin(address)", adminAddr)
	//   w.WriteContract(contractAddr, nil, method)  // no payment
	//   w.WriteContract(contractAddr, big.NewInt(1000), method)  // with 1000 wei payment
	//   w.WriteContract(contractAddr, nil, method, WithAccount("acc1"))
	//   w.WriteContract(contractAddr, nil, method, WithWarpMessage(warpMsg))  // cross-chain call
	WriteContract(contractAddr common.Address, payment *big.Int, method ContractMethod, opts ...Option) (*ethTypes.Transaction, *ethTypes.Receipt, error)

	// =========================================================================
	// EVM Operations (Utilities)
	// =========================================================================

	// CalculateTxParams calculates gas parameters for a transaction
	// Examples:
	//   w.CalculateTxParams()                     // for active account
	//   w.CalculateTxParams(WithAccount("acc1"))  // for named account
	//   w.CalculateTxParams(WithAddress("0x...")) // for any address
	CalculateTxParams(opts ...Option) (*big.Int, *big.Int, uint64, error)

	// EstimateGasLimit estimates the gas limit for a transaction
	EstimateGasLimit(msg ethereum.CallMsg) (uint64, error)

	// =========================================================================
	// Primary Network Operations (P/X/C Chains)
	// =========================================================================

	// Primary returns the interface for P/X/C chain operations
	// Example: w.Primary().BuildTx(...)
	Primary() PrimaryOperations
}<|MERGE_RESOLUTION|>--- conflicted
+++ resolved
@@ -4,32 +4,13 @@
 
 import (
 	"context"
-	"math/big"
-
-	"github.com/ava-labs/libevm/common"
 
 	"github.com/ava-labs/avalanche-tooling-sdk-go/account"
-	"github.com/ava-labs/avalanche-tooling-sdk-go/network"
 	"github.com/ava-labs/avalanche-tooling-sdk-go/wallet/types"
-
-	ethereum "github.com/ava-labs/libevm"
-	ethTypes "github.com/ava-labs/libevm/core/types"
 )
 
 // ChainClients is now defined in wallet/types/common.go
 
-<<<<<<< HEAD
-// Options, Option, and With* functions are defined in options.go
-
-// ContractMethod, Method, and ParseResult are defined in method.go and result.go
-
-// =========================================================================
-// Wallet Operations Interfaces
-// =========================================================================
-
-// PrimaryOperations handles P/X/C chain operations (non-EVM Avalanche consensus)
-type PrimaryOperations interface {
-=======
 // Wallet represents the core wallet interface that can be implemented
 // by different wallet types (local, API-based, etc.)
 type Wallet interface {
@@ -68,7 +49,6 @@
 	// Transaction Operations
 	// =========================================================================
 
->>>>>>> 5db3c117
 	// BuildTx constructs a transaction for the specified operation
 	BuildTx(ctx context.Context, params types.BuildTxParams) (types.BuildTxResult, error)
 
@@ -77,186 +57,4 @@
 
 	// SendTx submits a signed transaction to the Network
 	SendTx(ctx context.Context, params types.SendTxParams) (types.SendTxResult, error)
-
-	// SubmitTx is a convenience method that combines BuildTx, SignTx, and SendTx
-	SubmitTx(ctx context.Context, params types.SubmitTxParams) (types.SubmitTxResult, error)
-}
-
-// Wallet represents the core wallet interface that can be implemented
-// by different wallet types (local, API-based, etc.)
-type Wallet interface {
-	// =========================================================================
-	// Network Management
-	// =========================================================================
-
-	// SetNetwork sets the default network for wallet operations
-	SetNetwork(net network.Network)
-
-	// Network returns the default network for wallet operations
-	Network() network.Network
-
-	// =========================================================================
-	// Account Management
-	// =========================================================================
-
-	// Accounts returns all accounts managed by this wallet with their info
-	// Returns map[name]AccountInfo for easy lookup by account name
-	Accounts() map[string]account.AccountInfo
-
-	// CreateAccount creates a new account with an optional name.
-	// If name is empty, generates a default name (e.g., "account-1")
-	// Returns the account info including all chain addresses.
-	CreateAccount(name string) (account.AccountInfo, error)
-
-	// ImportAccount imports an account with a name
-	// Returns the imported account info
-	ImportAccount(name string, spec account.AccountSpec) (account.AccountInfo, error)
-
-	// ExportAccount exports an account by name
-	// WARNING: For local accounts, this exposes the private key!
-	ExportAccount(name string) (account.AccountSpec, error)
-
-	// Account returns info for a specific account by name
-	Account(name string) (account.AccountInfo, error)
-
-	// SetActiveAccount sets the default account for operations
-	// Automatically set when first adding an account
-	SetActiveAccount(name string) error
-
-	// ActiveAccount returns the currently active account name
-	ActiveAccount() string
-
-	// =========================================================================
-	// EVM Chain Management
-	// =========================================================================
-
-	// SetChain sets the current EVM chain by RPC URL
-	// Special case: "c", "cchain", "c-chain" (case-insensitive) uses default network's C-Chain
-	// Examples:
-	//   - SetChain("C") -> uses network.Endpoint + "/ext/bc/C/rpc"
-	//   - SetChain("https://my-l1.example.com/rpc") -> custom L1
-	SetChain(rpcURL string) error
-
-	// Chain returns the current EVM chain RPC URL
-	// Returns empty string if no chain is set
-	Chain() string
-
-	// =========================================================================
-	// EVM Operations (Read)
-	// =========================================================================
-
-	// EVM operations require SetChain() to be called first
-	// All operations return error if no chain is set
-	//
-	// Operations accept optional Option parameters:
-	//   - No options: uses active/default account
-	//   - WithAccount("name"): uses named account from wallet
-	//   - WithAddress("0x..."): queries arbitrary address
-
-	// Balance returns the balance of an account
-	// Examples:
-	//   w.Balance()                        // active account
-	//   w.Balance(WithAccount("acc1"))     // named account
-	//   w.Balance(WithAddress("0x..."))    // any address
-	Balance(opts ...Option) (*big.Int, error)
-
-	// ChainID returns the chain ID of the current EVM chain
-	ChainID() (*big.Int, error)
-
-	// Nonce returns the nonce for an account
-	// Examples:
-	//   w.Nonce()                        // active account
-	//   w.Nonce(WithAccount("acc1"))     // named account
-	//   w.Nonce(WithAddress("0x..."))    // any address
-	Nonce(opts ...Option) (uint64, error)
-
-	// BlockNumber returns the latest block number
-	BlockNumber() (uint64, error)
-
-	// Block returns block information by number (nil for latest block)
-	Block(number *big.Int) (*ethTypes.Block, error)
-
-	// TransactionReceipt retrieves the receipt for a transaction
-	TransactionReceipt(txHash common.Hash) (*ethTypes.Receipt, error)
-
-	// Logs returns event logs matching the filter criteria
-	Logs(query ethereum.FilterQuery) ([]ethTypes.Log, error)
-
-	// ContractAlreadyDeployed checks if a contract is deployed at the address
-	ContractAlreadyDeployed(address string) (bool, error)
-
-	// Code returns the bytecode at the specified address
-	Code(address string) ([]byte, error)
-
-	// ReadContract calls a read-only function on a contract
-	// Examples:
-	//   method := wallet.Method("balanceOf(address)", addr)
-	//   w.ReadContract(contractAddr, method)                      // from active account
-	//   w.ReadContract(contractAddr, method, WithAccount("acc1")) // from named account
-	//   w.ReadContract(contractAddr, method, WithAddress("0x...")) // from any address
-	ReadContract(contractAddr common.Address, method ContractMethod, opts ...Option) ([]interface{}, error)
-
-	// =========================================================================
-	// EVM Operations (Write)
-	// =========================================================================
-
-	// Write operations accept optional Option parameters:
-	//   - No options: uses active/default account for signing
-	//   - WithAccount("name"): uses named account for signing
-
-	// SignTransaction signs an EVM transaction
-	// Examples:
-	//   w.SignTransaction(tx)                    // sign with active account
-	//   w.SignTransaction(tx, WithAccount("acc1")) // sign with named account
-	SignTransaction(tx *ethTypes.Transaction, opts ...Option) (*ethTypes.Transaction, error)
-
-	// SendTransaction sends a signed transaction to the network
-	SendTransaction(tx *ethTypes.Transaction) error
-
-	// WaitForTransaction waits for a transaction to be confirmed
-	WaitForTransaction(tx *ethTypes.Transaction) (*ethTypes.Receipt, bool, error)
-
-	// FundAddress sends native tokens to the specified address
-	// Examples:
-	//   w.FundAddress(to, amount)                    // from active account
-	//   w.FundAddress(to, amount, WithAccount("acc1")) // from named account
-	FundAddress(to string, amount *big.Int, opts ...Option) (*ethTypes.Receipt, error)
-
-	// DeployContract deploys a contract and returns the address, transaction, and receipt
-	// Examples:
-	//   constructor := wallet.Method("(uint256,address)", protocolVersion, messengerAddr)
-	//   w.DeployContract(bin, constructor)                    // deploy from active account
-	//   w.DeployContract(bin, constructor, WithAccount("acc1")) // deploy from named account
-	DeployContract(binBytes []byte, constructor ContractMethod, opts ...Option) (common.Address, *ethTypes.Transaction, *ethTypes.Receipt, error)
-
-	// WriteContract executes a state-changing transaction to a contract
-	// Examples:
-	//   method := wallet.Method("setAdmin(address)", adminAddr)
-	//   w.WriteContract(contractAddr, nil, method)  // no payment
-	//   w.WriteContract(contractAddr, big.NewInt(1000), method)  // with 1000 wei payment
-	//   w.WriteContract(contractAddr, nil, method, WithAccount("acc1"))
-	//   w.WriteContract(contractAddr, nil, method, WithWarpMessage(warpMsg))  // cross-chain call
-	WriteContract(contractAddr common.Address, payment *big.Int, method ContractMethod, opts ...Option) (*ethTypes.Transaction, *ethTypes.Receipt, error)
-
-	// =========================================================================
-	// EVM Operations (Utilities)
-	// =========================================================================
-
-	// CalculateTxParams calculates gas parameters for a transaction
-	// Examples:
-	//   w.CalculateTxParams()                     // for active account
-	//   w.CalculateTxParams(WithAccount("acc1"))  // for named account
-	//   w.CalculateTxParams(WithAddress("0x...")) // for any address
-	CalculateTxParams(opts ...Option) (*big.Int, *big.Int, uint64, error)
-
-	// EstimateGasLimit estimates the gas limit for a transaction
-	EstimateGasLimit(msg ethereum.CallMsg) (uint64, error)
-
-	// =========================================================================
-	// Primary Network Operations (P/X/C Chains)
-	// =========================================================================
-
-	// Primary returns the interface for P/X/C chain operations
-	// Example: w.Primary().BuildTx(...)
-	Primary() PrimaryOperations
 }