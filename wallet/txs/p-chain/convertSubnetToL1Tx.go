// Copyright (C) 2025, Ava Labs, Inc. All rights reserved.
// See the file LICENSE for licensing terms.
package txs

import (
	"fmt"

	"github.com/ava-labs/avalanche-tooling-sdk-go/constants"

	avagoTxs "github.com/ava-labs/avalanchego/vms/platformvm/txs"
)

// ConvertSubnetToL1TxParams contains all parameters needed to create a ConvertSubnetToL1Tx
type ConvertSubnetToL1TxParams struct {
	// SubnetAuthKeys are the keys used to sign `ConvertSubnetToL1Tx`
	SubnetAuthKeys []string
	// SubnetID is Subnet ID of the subnet to convert to an L1.
	SubnetID string
	// ChainID is Blockchain ID of the L1 where the validator manager contract is deployed.
	ChainID string
	// Address is address of the validator manager contract.
	Address string
	// Validators are the initial set of L1 validators after the conversion.
	Validators []*avagoTxs.ConvertSubnetToL1Validator
}

<<<<<<< HEAD
// GetTxType returns the transaction type identifier
func (p ConvertSubnetToL1TxParams) GetTxType() string {
	return constants.PChainConvertSubnetToL1Tx
}

=======
>>>>>>> 24f77b7e
// Validate validates the parameters
func (p ConvertSubnetToL1TxParams) Validate() error {
	if len(p.SubnetAuthKeys) == 0 {
		return fmt.Errorf("subnet auth keys cannot be empty")
	}
	if p.SubnetID == "" {
		return fmt.Errorf("subnet ID cannot be empty")
	}
	if p.ChainID == "" {
		return fmt.Errorf("chain ID cannot be empty")
	}
	if len(p.Address) == 0 {
		return fmt.Errorf("address cannot be empty")
	}
	if len(p.Validators) == 0 {
		return fmt.Errorf("validators cannot be empty")
	}
	return nil
}

// GetChainType returns which chain this transaction is for
func (p ConvertSubnetToL1TxParams) GetChainType() string {
	return constants.ChainTypePChain
}<|MERGE_RESOLUTION|>--- conflicted
+++ resolved
@@ -24,14 +24,6 @@
 	Validators []*avagoTxs.ConvertSubnetToL1Validator
 }
 
-<<<<<<< HEAD
-// GetTxType returns the transaction type identifier
-func (p ConvertSubnetToL1TxParams) GetTxType() string {
-	return constants.PChainConvertSubnetToL1Tx
-}
-
-=======
->>>>>>> 24f77b7e
 // Validate validates the parameters
 func (p ConvertSubnetToL1TxParams) Validate() error {
 	if len(p.SubnetAuthKeys) == 0 {
