--- conflicted
+++ resolved
@@ -14,14 +14,6 @@
 	Threshold   uint32
 }
 
-<<<<<<< HEAD
-// GetTxType returns the transaction type identifier
-func (p CreateSubnetTxParams) GetTxType() string {
-	return constants.PChainCreateSubnetTx
-}
-
-=======
->>>>>>> 24f77b7e
 // Validate validates the parameters
 func (p CreateSubnetTxParams) Validate() error {
 	if p.ControlKeys == nil {
