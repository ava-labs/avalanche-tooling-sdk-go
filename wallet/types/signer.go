// Copyright (C) 2025, Ava Labs, Inc. All rights reserved.
// See the file LICENSE for licensing terms.
package types

import (
	"fmt"
	"math"

	"github.com/ava-labs/avalanchego/ids"
	"github.com/ava-labs/avalanchego/utils/crypto/secp256k1"
	"github.com/ava-labs/avalanchego/vms/components/verify"
	"github.com/ava-labs/avalanchego/vms/platformvm"
	"github.com/ava-labs/avalanchego/vms/platformvm/txs"
	"github.com/ava-labs/avalanchego/vms/secp256k1fx"

<<<<<<< HEAD
	"github.com/ava-labs/avalanche-tooling-sdk-go/constants"
=======
	"github.com/ava-labs/avalanche-tooling-sdk-go/account"
>>>>>>> 24f77b7e
	"github.com/ava-labs/avalanche-tooling-sdk-go/network"
	"github.com/ava-labs/avalanche-tooling-sdk-go/utils"

	pchainTxs "github.com/ava-labs/avalanche-tooling-sdk-go/wallet/txs/p-chain"
)

// SignTxOutput represents a generic interface for signed transaction results
type SignTxOutput interface {
	// GetChainType returns which chain this transaction is for
	GetChainType() string
	// GetTx returns the actual signed transaction (interface{} to support different chain types)
	GetTx() interface{}
	// Validate validates the result
	Validate() error
	// IsReadyToCommit checks if the transaction is ready to be committed
	IsReadyToCommit() (bool, error)
}

// SignTxParams contains parameters for signing transactions
type SignTxParams struct {
	Account account.Account
	Network network.Network
	*BuildTxResult
}

// Validate validates the sign transaction parameters
func (p *SignTxParams) Validate() error {
	if p.Account == nil {
		return fmt.Errorf("account is required")
	}
	if p.Network.Kind == network.Undefined {
		return fmt.Errorf("network is required")
	}
	if p.BuildTxResult == nil {
		return fmt.Errorf("build tx result is required")
	}
	return p.BuildTxResult.Validate()
}

// SignTxResult represents the result of signing a transaction
type SignTxResult struct {
	SignTxOutput
}

// Validate validates the sign transaction result
func (r *SignTxResult) Validate() error {
	if r.SignTxOutput == nil {
		return fmt.Errorf("sign tx output is required")
	}
	return r.SignTxOutput.Validate()
}

// IsReadyToCommit checks if the transaction is ready to be committed
func (r *SignTxResult) IsReadyToCommit() (bool, error) {
	if r.SignTxOutput == nil {
		return false, fmt.Errorf("sign tx output is required")
	}
	return r.SignTxOutput.IsReadyToCommit()
}

// GetRemainingAuthSigners gets subnet auth addresses that have not signed a given tx
func (r *SignTxResult) GetRemainingAuthSigners() ([]ids.ShortID, []ids.ShortID, error) {
	if r.SignTxOutput == nil {
		return nil, nil, fmt.Errorf("sign tx output is required")
	}
	// Delegate to the underlying SignTxOutput implementation
	if pChainResult, ok := r.SignTxOutput.(*PChainSignTxResult); ok {
		return pChainResult.GetRemainingAuthSigners()
	}
	return nil, nil, fmt.Errorf("GetRemainingAuthSigners only supported for P-Chain transactions")
}

// GetAuthSigners gets all subnet auth addresses that are required to sign a given tx
func (r *SignTxResult) GetAuthSigners() ([]ids.ShortID, error) {
	if r.SignTxOutput == nil {
		return nil, fmt.Errorf("sign tx output is required")
	}
	// Delegate to the underlying SignTxOutput implementation
	if pChainResult, ok := r.SignTxOutput.(*PChainSignTxResult); ok {
		return pChainResult.GetAuthSigners()
	}
	return nil, fmt.Errorf("GetAuthSigners only supported for P-Chain transactions")
}

// GetTxKind returns the transaction kind
func (r *SignTxResult) GetTxKind() (pchainTxs.TxKind, error) {
	if r.SignTxOutput == nil {
		return pchainTxs.Undefined, fmt.Errorf("sign tx output is required")
	}
	// Delegate to the underlying SignTxOutput implementation
	if pChainResult, ok := r.SignTxOutput.(*PChainSignTxResult); ok {
		return pChainResult.GetTxKind()
	}
	return pchainTxs.Undefined, fmt.Errorf("GetTxKind only supported for P-Chain transactions")
}

// GetNetworkID returns the network ID associated with the transaction
func (r *SignTxResult) GetNetworkID() (uint32, error) {
	if r.SignTxOutput == nil {
		return 0, fmt.Errorf("sign tx output is required")
	}
	// Delegate to the underlying SignTxOutput implementation
	if pChainResult, ok := r.SignTxOutput.(*PChainSignTxResult); ok {
		return pChainResult.GetNetworkID()
	}
	return 0, fmt.Errorf("GetNetworkID only supported for P-Chain transactions")
}

// GetNetwork returns the network associated with the transaction
func (r *SignTxResult) GetNetwork() (network.Network, error) {
	if r.SignTxOutput == nil {
		return network.UndefinedNetwork, fmt.Errorf("sign tx output is required")
	}
	// Delegate to the underlying SignTxOutput implementation
	if pChainResult, ok := r.SignTxOutput.(*PChainSignTxResult); ok {
		return pChainResult.GetNetwork()
	}
	return network.UndefinedNetwork, fmt.Errorf("GetNetwork only supported for P-Chain transactions")
}

// GetBlockchainID returns the blockchain ID associated with the transaction
func (r *SignTxResult) GetBlockchainID() (ids.ID, error) {
	if r.SignTxOutput == nil {
		return ids.Empty, fmt.Errorf("sign tx output is required")
	}
	// Delegate to the underlying SignTxOutput implementation
	if pChainResult, ok := r.SignTxOutput.(*PChainSignTxResult); ok {
		return pChainResult.GetBlockchainID()
	}
	return ids.Empty, fmt.Errorf("GetBlockchainID only supported for P-Chain transactions")
}

// GetSubnetID returns the subnet ID associated with the transaction
func (r *SignTxResult) GetSubnetID() (ids.ID, error) {
	if r.SignTxOutput == nil {
		return ids.Empty, fmt.Errorf("sign tx output is required")
	}
	// Delegate to the underlying SignTxOutput implementation
	if pChainResult, ok := r.SignTxOutput.(*PChainSignTxResult); ok {
		return pChainResult.GetSubnetID()
	}
	return ids.Empty, fmt.Errorf("GetSubnetID only supported for P-Chain transactions")
}

// GetSubnetOwners returns the subnet owners
func (r *SignTxResult) GetSubnetOwners() ([]ids.ShortID, uint32, error) {
	if r.SignTxOutput == nil {
		return nil, 0, fmt.Errorf("sign tx output is required")
	}
	// Delegate to the underlying SignTxOutput implementation
	if pChainResult, ok := r.SignTxOutput.(*PChainSignTxResult); ok {
		return pChainResult.GetSubnetOwners()
	}
	return nil, 0, fmt.Errorf("GetSubnetOwners only supported for P-Chain transactions")
}

// GetWrappedPChainTx returns the wrapped P-Chain transaction
func (r *SignTxResult) GetWrappedPChainTx() (*txs.Tx, error) {
	if r.SignTxOutput == nil {
		return nil, fmt.Errorf("sign tx output is required")
	}
	// Delegate to the underlying SignTxOutput implementation
	if pChainResult, ok := r.SignTxOutput.(*PChainSignTxResult); ok {
		return pChainResult.Tx, nil
	}
	return nil, fmt.Errorf("GetWrappedPChainTx only supported for P-Chain transactions")
}

// String returns a string representation of the signed transaction
func (r *SignTxResult) String() string {
	if r.SignTxOutput != nil {
		if tx := r.GetTx(); tx != nil {
			// For P-Chain transactions, we can get the ID
			if pChainTx, ok := tx.(*txs.Tx); ok {
				return pChainTx.ID().String()
			}
			// For other chains, return a generic representation
			return fmt.Sprintf("%s transaction", r.GetChainType())
		}
	}
	return ""
}

// Undefined checks if the transaction is undefined
func (r *SignTxResult) Undefined() bool {
	return r.SignTxOutput == nil || r.GetTx() == nil
}

// PChainSignTxResult represents a P-Chain signed transaction result
type PChainSignTxResult struct {
	Tx          *txs.Tx
	controlKeys []ids.ShortID
	threshold   uint32
}

func (p *PChainSignTxResult) GetChainType() string {
	return "P-Chain"
}

func (p *PChainSignTxResult) GetTx() interface{} {
	return p.Tx
}

func (p *PChainSignTxResult) Validate() error {
	if p.Tx == nil {
		return fmt.Errorf("transaction cannot be nil")
	}
	return nil
}

func (p *PChainSignTxResult) IsReadyToCommit() (bool, error) {
	if p.Tx == nil {
		return false, pchainTxs.ErrUndefinedTx
	}
	unsignedTx := p.Tx.Unsigned
	switch unsignedTx.(type) {
	case *txs.CreateSubnetTx:
		return true, nil
	default:
	}
	_, remainingSigners, err := p.GetRemainingAuthSigners()
	if err != nil {
		return false, err
	}
	return len(remainingSigners) == 0, nil
}

<<<<<<< HEAD
// CChainSignTxResult represents a C-Chain signed transaction result
type CChainSignTxResult struct {
	Tx interface{} // Will be *types.Transaction when C-Chain is implemented
}

func (c *CChainSignTxResult) GetTxType() string {
	// TODO: Extract tx type from C-Chain transaction when implemented
	return constants.TxTypeEVMTransaction
}

func (c *CChainSignTxResult) GetChainType() string {
	return "C-Chain"
}

func (c *CChainSignTxResult) GetTx() interface{} {
	return c.Tx
}

func (c *CChainSignTxResult) Validate() error {
	if c.Tx == nil {
		return fmt.Errorf("transaction cannot be nil")
	}
	return nil
}

func (c *CChainSignTxResult) IsReadyToCommit() (bool, error) {
	// TODO: Implement C-Chain ready to commit check when implemented
	return true, nil
}

// XChainSignTxResult represents an X-Chain signed transaction result
type XChainSignTxResult struct {
	Tx interface{} // Will be *avm.Tx when X-Chain is implemented
}

func (x *XChainSignTxResult) GetTxType() string {
	// TODO: Extract tx type from X-Chain transaction when implemented
	return constants.TxTypeAVMTransaction
}

func (x *XChainSignTxResult) GetChainType() string {
	return "X-Chain"
}

func (x *XChainSignTxResult) GetTx() interface{} {
	return x.Tx
}

func (x *XChainSignTxResult) Validate() error {
	if x.Tx == nil {
		return fmt.Errorf("transaction cannot be nil")
	}
	return nil
}

func (x *XChainSignTxResult) IsReadyToCommit() (bool, error) {
	// TODO: Implement X-Chain ready to commit check when implemented
	return true, nil
}

=======
>>>>>>> 24f77b7e
// Constructor functions for each chain type
func NewPChainSignTxResult(tx *txs.Tx) *PChainSignTxResult {
	return &PChainSignTxResult{Tx: tx}
}

// GetRemainingAuthSigners gets subnet auth addresses that have not signed a given tx
//   - get the string slice of auth signers for the tx (GetAuthSigners)
//   - verifies that all creds in tx.Creds, except the last one, are fully signed
//     (a cred is fully signed if all the signatures in cred.Sigs are non-empty)
//   - computes remaining signers by iterating the last cred in tx.Creds, associated to subnet auth signing
//   - for each sig in cred.Sig: if sig is empty, then add the associated auth signer address (obtained from
//     authSigners by using the index) to the remaining signers list
//
// if the tx is fully signed, returns empty slice
func (p *PChainSignTxResult) GetRemainingAuthSigners() ([]ids.ShortID, []ids.ShortID, error) {
	if p.Tx == nil {
		return nil, nil, pchainTxs.ErrUndefinedTx
	}
	authSigners, err := p.GetAuthSigners()
	if err != nil {
		return nil, nil, err
	}
	emptySig := [secp256k1.SignatureLen]byte{}
	numCreds := len(p.Tx.Creds)
	// we should have at least 1 cred for output owners and 1 cred for subnet auth
	if numCreds < 2 {
		return nil, nil, fmt.Errorf("expected tx.Creds of len 2, got %d. doesn't seem to be a multisig tx with subnet auth requirements", numCreds)
	}
	// signatures for output owners should be filled (all creds except last one)
	for credIndex := range p.Tx.Creds[:numCreds-1] {
		cred, ok := p.Tx.Creds[credIndex].(*secp256k1fx.Credential)
		if !ok {
			return nil, nil, fmt.Errorf("expected cred to be of type *secp256k1fx.Credential, got %T", p.Tx.Creds[credIndex])
		}
		for i, sig := range cred.Sigs {
			if sig == emptySig {
				return nil, nil, fmt.Errorf("expected funding sig %d of cred %d to be filled", i, credIndex)
			}
		}
	}
	// signatures for subnet auth (last cred)
	cred, ok := p.Tx.Creds[numCreds-1].(*secp256k1fx.Credential)
	if !ok {
		return nil, nil, fmt.Errorf("expected cred to be of type *secp256k1fx.Credential, got %T", p.Tx.Creds[1])
	}
	if len(cred.Sigs) != len(authSigners) {
		return nil, nil, fmt.Errorf("expected number of cred's signatures %d to equal number of auth signers %d",
			len(cred.Sigs),
			len(authSigners),
		)
	}
	remainingSigners := []ids.ShortID{}
	for i, sig := range cred.Sigs {
		if sig == emptySig {
			remainingSigners = append(remainingSigners, authSigners[i])
		}
	}
	return authSigners, remainingSigners, nil
}

// GetAuthSigners gets all subnet auth addresses that are required to sign a given tx
//   - get subnet control keys as string slice using P-Chain API (GetOwners)
//   - get subnet auth indices from the tx, field tx.UnsignedTx.SubnetAuth
//   - creates the string slice of required subnet auth addresses by applying
//     the indices to the control keys slice
func (p *PChainSignTxResult) GetAuthSigners() ([]ids.ShortID, error) {
	if p.Tx == nil {
		return nil, pchainTxs.ErrUndefinedTx
	}
	controlKeys, _, err := p.GetSubnetOwners()
	if err != nil {
		return nil, err
	}
	unsignedTx := p.Tx.Unsigned
	var subnetAuth verify.Verifiable
	switch unsignedTx := unsignedTx.(type) {
	case *txs.RemoveSubnetValidatorTx:
		subnetAuth = unsignedTx.SubnetAuth
	case *txs.AddSubnetValidatorTx:
		subnetAuth = unsignedTx.SubnetAuth
	case *txs.CreateChainTx:
		subnetAuth = unsignedTx.SubnetAuth
	case *txs.TransformSubnetTx:
		subnetAuth = unsignedTx.SubnetAuth
	case *txs.TransferSubnetOwnershipTx:
		subnetAuth = unsignedTx.SubnetAuth
	case *txs.ConvertSubnetToL1Tx:
		subnetAuth = unsignedTx.SubnetAuth
	default:
		return nil, fmt.Errorf("unable to GetAuthSigners due to unexpected unsigned tx type %T", unsignedTx)
	}
	subnetInput, ok := subnetAuth.(*secp256k1fx.Input)
	if !ok {
		return nil, fmt.Errorf("expected subnetAuth of type *secp256k1fx.Input, got %T", subnetAuth)
	}
	controlKeysLen := len(controlKeys)
	if controlKeysLen > math.MaxUint32 {
		return nil, fmt.Errorf("value %d out of range for uint32", controlKeysLen)
	}
	authSigners := []ids.ShortID{}
	for _, sigIndex := range subnetInput.SigIndices {
		if sigIndex >= uint32(controlKeysLen) {
			return nil, fmt.Errorf("signer index %d exceeds number of control keys", sigIndex)
		}
		authSigners = append(authSigners, controlKeys[sigIndex])
	}
	return authSigners, nil
}

func (p *PChainSignTxResult) GetTxKind() (pchainTxs.TxKind, error) {
	if p.Tx == nil {
		return pchainTxs.Undefined, pchainTxs.ErrUndefinedTx
	}
	unsignedTx := p.Tx.Unsigned
	switch unsignedTx := unsignedTx.(type) {
	case *txs.RemoveSubnetValidatorTx:
		return pchainTxs.PChainRemoveSubnetValidatorTx, nil
	case *txs.AddSubnetValidatorTx:
		return pchainTxs.PChainAddSubnetValidatorTx, nil
	case *txs.CreateChainTx:
		return pchainTxs.PChainCreateChainTx, nil
	case *txs.TransformSubnetTx:
		return pchainTxs.PChainTransformSubnetTx, nil
	case *txs.AddPermissionlessValidatorTx:
		return pchainTxs.PChainAddPermissionlessValidatorTx, nil
	case *txs.TransferSubnetOwnershipTx:
		return pchainTxs.PChainTransferSubnetOwnershipTx, nil
	case *txs.ConvertSubnetToL1Tx:
		return pchainTxs.PChainConvertSubnetToL1Tx, nil
	default:
		return pchainTxs.Undefined, fmt.Errorf("unable to GetTxKind due to unexpected unsigned tx type %T", unsignedTx)
	}
}

// get network id associated to tx
func (p *PChainSignTxResult) GetNetworkID() (uint32, error) {
	if p.Tx == nil {
		return 0, pchainTxs.ErrUndefinedTx
	}
	unsignedTx := p.Tx.Unsigned
	var networkID uint32
	switch unsignedTx := unsignedTx.(type) {
	case *txs.RemoveSubnetValidatorTx:
		networkID = unsignedTx.NetworkID
	case *txs.AddSubnetValidatorTx:
		networkID = unsignedTx.NetworkID
	case *txs.CreateChainTx:
		networkID = unsignedTx.NetworkID
	case *txs.TransformSubnetTx:
		networkID = unsignedTx.NetworkID
	case *txs.AddPermissionlessValidatorTx:
		networkID = unsignedTx.NetworkID
	case *txs.TransferSubnetOwnershipTx:
		networkID = unsignedTx.NetworkID
	case *txs.ConvertSubnetToL1Tx:
		networkID = unsignedTx.NetworkID
	default:
		return 0, fmt.Errorf("unable to GetNetworkID due to unexpected unsigned tx type %T", unsignedTx)
	}
	return networkID, nil
}

func (p *PChainSignTxResult) GetNetwork() (network.Network, error) {
	if p.Tx == nil {
		return network.UndefinedNetwork, pchainTxs.ErrUndefinedTx
	}
	networkID, err := p.GetNetworkID()
	if err != nil {
		return network.UndefinedNetwork, err
	}
	newNetwork := network.NetworkFromNetworkID(networkID)
	if newNetwork.Kind == network.Undefined {
		return network.UndefinedNetwork, fmt.Errorf("undefined network model for tx")
	}
	return newNetwork, nil
}

func (p *PChainSignTxResult) GetBlockchainID() (ids.ID, error) {
	if p.Tx == nil {
		return ids.Empty, pchainTxs.ErrUndefinedTx
	}
	unsignedTx := p.Tx.Unsigned
	var blockchainID ids.ID
	switch unsignedTx := unsignedTx.(type) {
	case *txs.RemoveSubnetValidatorTx:
		blockchainID = unsignedTx.BlockchainID
	case *txs.AddSubnetValidatorTx:
		blockchainID = unsignedTx.BlockchainID
	case *txs.CreateChainTx:
		blockchainID = unsignedTx.BlockchainID
	case *txs.TransformSubnetTx:
		blockchainID = unsignedTx.BlockchainID
	case *txs.AddPermissionlessValidatorTx:
		blockchainID = unsignedTx.BlockchainID
	case *txs.TransferSubnetOwnershipTx:
		blockchainID = unsignedTx.BlockchainID
	case *txs.ConvertSubnetToL1Tx:
		blockchainID = unsignedTx.BlockchainID
	default:
		return ids.Empty, fmt.Errorf("unable to GetBlockchainID due to unexpected unsigned tx type %T", unsignedTx)
	}
	return blockchainID, nil
}

// GetSubnetID gets subnet id associated to tx
func (p *PChainSignTxResult) GetSubnetID() (ids.ID, error) {
	if p.Tx == nil {
		return ids.Empty, pchainTxs.ErrUndefinedTx
	}
	unsignedTx := p.Tx.Unsigned
	var subnetID ids.ID
	switch unsignedTx := unsignedTx.(type) {
	case *txs.RemoveSubnetValidatorTx:
		subnetID = unsignedTx.Subnet
	case *txs.AddSubnetValidatorTx:
		subnetID = unsignedTx.SubnetValidator.Subnet
	case *txs.CreateChainTx:
		subnetID = unsignedTx.SubnetID
	case *txs.TransformSubnetTx:
		subnetID = unsignedTx.Subnet
	case *txs.AddPermissionlessValidatorTx:
		subnetID = unsignedTx.Subnet
	case *txs.TransferSubnetOwnershipTx:
		subnetID = unsignedTx.Subnet
	case *txs.ConvertSubnetToL1Tx:
		subnetID = unsignedTx.Subnet
	default:
		return ids.Empty, fmt.Errorf("unable to GetSubnetID due to unexpected unsigned tx type %T", unsignedTx)
	}
	return subnetID, nil
}

func (p *PChainSignTxResult) GetSubnetOwners() ([]ids.ShortID, uint32, error) {
	if p.Tx == nil {
		return nil, 0, pchainTxs.ErrUndefinedTx
	}
	if p.controlKeys == nil {
		subnetID, err := p.GetSubnetID()
		if err != nil {
			return nil, 0, err
		}

		network, err := p.GetNetwork()
		if err != nil {
			return nil, 0, err
		}
		controlKeys, threshold, err := GetOwners(network, subnetID)
		if err != nil {
			return nil, 0, err
		}
		p.controlKeys = controlKeys
		p.threshold = threshold
	}
	return p.controlKeys, p.threshold, nil
}

func GetOwners(network network.Network, subnetID ids.ID) ([]ids.ShortID, uint32, error) {
	pClient := platformvm.NewClient(network.Endpoint)
	ctx, cancel := utils.GetAPIContext()
	defer cancel()
	subnetResponse, err := pClient.GetSubnet(ctx, subnetID)
	if err != nil {
		return nil, 0, fmt.Errorf("subnet tx %s query error: %w", subnetID, err)
	}
	controlKeys := subnetResponse.ControlKeys
	threshold := subnetResponse.Threshold
	return controlKeys, threshold, nil
}<|MERGE_RESOLUTION|>--- conflicted
+++ resolved
@@ -13,11 +13,7 @@
 	"github.com/ava-labs/avalanchego/vms/platformvm/txs"
 	"github.com/ava-labs/avalanchego/vms/secp256k1fx"
 
-<<<<<<< HEAD
-	"github.com/ava-labs/avalanche-tooling-sdk-go/constants"
-=======
 	"github.com/ava-labs/avalanche-tooling-sdk-go/account"
->>>>>>> 24f77b7e
 	"github.com/ava-labs/avalanche-tooling-sdk-go/network"
 	"github.com/ava-labs/avalanche-tooling-sdk-go/utils"
 
@@ -245,69 +241,6 @@
 	return len(remainingSigners) == 0, nil
 }
 
-<<<<<<< HEAD
-// CChainSignTxResult represents a C-Chain signed transaction result
-type CChainSignTxResult struct {
-	Tx interface{} // Will be *types.Transaction when C-Chain is implemented
-}
-
-func (c *CChainSignTxResult) GetTxType() string {
-	// TODO: Extract tx type from C-Chain transaction when implemented
-	return constants.TxTypeEVMTransaction
-}
-
-func (c *CChainSignTxResult) GetChainType() string {
-	return "C-Chain"
-}
-
-func (c *CChainSignTxResult) GetTx() interface{} {
-	return c.Tx
-}
-
-func (c *CChainSignTxResult) Validate() error {
-	if c.Tx == nil {
-		return fmt.Errorf("transaction cannot be nil")
-	}
-	return nil
-}
-
-func (c *CChainSignTxResult) IsReadyToCommit() (bool, error) {
-	// TODO: Implement C-Chain ready to commit check when implemented
-	return true, nil
-}
-
-// XChainSignTxResult represents an X-Chain signed transaction result
-type XChainSignTxResult struct {
-	Tx interface{} // Will be *avm.Tx when X-Chain is implemented
-}
-
-func (x *XChainSignTxResult) GetTxType() string {
-	// TODO: Extract tx type from X-Chain transaction when implemented
-	return constants.TxTypeAVMTransaction
-}
-
-func (x *XChainSignTxResult) GetChainType() string {
-	return "X-Chain"
-}
-
-func (x *XChainSignTxResult) GetTx() interface{} {
-	return x.Tx
-}
-
-func (x *XChainSignTxResult) Validate() error {
-	if x.Tx == nil {
-		return fmt.Errorf("transaction cannot be nil")
-	}
-	return nil
-}
-
-func (x *XChainSignTxResult) IsReadyToCommit() (bool, error) {
-	// TODO: Implement X-Chain ready to commit check when implemented
-	return true, nil
-}
-
-=======
->>>>>>> 24f77b7e
 // Constructor functions for each chain type
 func NewPChainSignTxResult(tx *txs.Tx) *PChainSignTxResult {
 	return &PChainSignTxResult{Tx: tx}
