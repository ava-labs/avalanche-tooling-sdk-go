--- conflicted
+++ resolved
@@ -7,12 +7,9 @@
 
 	"github.com/ava-labs/avalanchego/vms/platformvm/txs"
 
-<<<<<<< HEAD
+	"github.com/ava-labs/avalanche-tooling-sdk-go/account"
 	"github.com/ava-labs/avalanche-tooling-sdk-go/constants"
-=======
-	"github.com/ava-labs/avalanche-tooling-sdk-go/account"
 	"github.com/ava-labs/avalanche-tooling-sdk-go/network"
->>>>>>> 24f77b7e
 )
 
 // BuildTxOutput represents a generic interface for transaction results
@@ -72,36 +69,6 @@
 	Tx *txs.Tx
 }
 
-<<<<<<< HEAD
-func (p *PChainBuildTxResult) GetTxType() string {
-	if p.Tx == nil || p.Tx.Unsigned == nil {
-		return constants.TxTypeUnknown
-	}
-	// Extract tx type from unsigned transaction
-	switch p.Tx.Unsigned.(type) {
-	case *txs.CreateSubnetTx:
-		return constants.PChainCreateSubnetTx
-	case *txs.ConvertSubnetToL1Tx:
-		return constants.PChainConvertSubnetToL1Tx
-	case *txs.AddSubnetValidatorTx:
-		return constants.PChainAddSubnetValidatorTx
-	case *txs.RemoveSubnetValidatorTx:
-		return constants.PChainRemoveSubnetValidatorTx
-	case *txs.CreateChainTx:
-		return constants.PChainCreateChainTx
-	case *txs.TransformSubnetTx:
-		return constants.PChainTransformSubnetTx
-	case *txs.AddPermissionlessValidatorTx:
-		return constants.PChainAddPermissionlessValidatorTx
-	case *txs.TransferSubnetOwnershipTx:
-		return constants.PChainTransferSubnetOwnershipTx
-	default:
-		return constants.TxTypeUnknown
-	}
-}
-
-=======
->>>>>>> 24f77b7e
 func (p *PChainBuildTxResult) GetChainType() string {
 	return constants.ChainTypePChain
 }
@@ -117,59 +84,6 @@
 	return nil
 }
 
-<<<<<<< HEAD
-// CChainBuildTxResult represents a C-Chain transaction result
-type CChainBuildTxResult struct {
-	Tx interface{} // Will be *types.Transaction when C-Chain is implemented
-}
-
-func (c *CChainBuildTxResult) GetTxType() string {
-	// TODO: Extract tx type from C-Chain transaction when implemented
-	return constants.TxTypeEVMTransaction
-}
-
-func (c *CChainBuildTxResult) GetChainType() string {
-	return constants.ChainTypeCChain
-}
-
-func (c *CChainBuildTxResult) GetTx() interface{} {
-	return c.Tx
-}
-
-func (c *CChainBuildTxResult) Validate() error {
-	if c.Tx == nil {
-		return fmt.Errorf("transaction cannot be nil")
-	}
-	return nil
-}
-
-// XChainBuildTxResult represents an X-Chain transaction result
-type XChainBuildTxResult struct {
-	Tx interface{} // Will be *avm.Tx when X-Chain is implemented
-}
-
-func (x *XChainBuildTxResult) GetTxType() string {
-	// TODO: Extract tx type from X-Chain transaction when implemented
-	return constants.TxTypeAVMTransaction
-}
-
-func (x *XChainBuildTxResult) GetChainType() string {
-	return constants.ChainTypeXChain
-}
-
-func (x *XChainBuildTxResult) GetTx() interface{} {
-	return x.Tx
-}
-
-func (x *XChainBuildTxResult) Validate() error {
-	if x.Tx == nil {
-		return fmt.Errorf("transaction cannot be nil")
-	}
-	return nil
-}
-
-=======
->>>>>>> 24f77b7e
 // Constructor functions for each chain type
 func NewPChainBuildTxResult(tx *txs.Tx) *PChainBuildTxResult {
 	return &PChainBuildTxResult{Tx: tx}
