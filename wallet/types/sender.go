// Copyright (C) 2025, Ava Labs, Inc. All rights reserved.
// See the file LICENSE for licensing terms.
package types

import (
	"fmt"

	"github.com/ava-labs/avalanchego/vms/platformvm/txs"

<<<<<<< HEAD
	"github.com/ava-labs/avalanche-tooling-sdk-go/constants"
=======
	"github.com/ava-labs/avalanche-tooling-sdk-go/account"
	"github.com/ava-labs/avalanche-tooling-sdk-go/network"
>>>>>>> 24f77b7e
)

// SendTxOutput represents a generic interface for sent transaction results
type SendTxOutput interface {
	// GetChainType returns which chain this transaction is for
	GetChainType() string
	// GetTx returns the actual sent transaction (interface{} to support different chain types)
	GetTx() interface{}
	// Validate validates the result
	Validate() error
}

// SendTxParams contains parameters for sending transactions
type SendTxParams struct {
	Account account.Account
	Network network.Network
	*SignTxResult
}

// Validate validates the send transaction parameters
func (p *SendTxParams) Validate() error {
	if p.Account == nil {
		return fmt.Errorf("account is required")
	}
	if p.Network.Kind == network.Undefined {
		return fmt.Errorf("network is required")
	}
	if p.SignTxResult == nil {
		return fmt.Errorf("sign tx result is required")
	}
	return p.SignTxResult.Validate()
}

// SendTxResult represents the result of sending a transaction
type SendTxResult struct {
	SendTxOutput
}

// Validate validates the send transaction result
func (r *SendTxResult) Validate() error {
	if r.SendTxOutput == nil {
		return fmt.Errorf("send tx output is required")
	}
	return r.SendTxOutput.Validate()
}

// PChainSendTxResult represents a P-Chain sent transaction result
type PChainSendTxResult struct {
	Tx *txs.Tx
}

<<<<<<< HEAD
func (p *PChainSendTxResult) GetTxType() string {
	if p.Tx == nil || p.Tx.Unsigned == nil {
		return constants.TxTypeUnknown
	}
	// Extract tx type from unsigned transaction
	switch p.Tx.Unsigned.(type) {
	case *txs.CreateSubnetTx:
		return constants.PChainCreateSubnetTx
	case *txs.ConvertSubnetToL1Tx:
		return constants.PChainConvertSubnetToL1Tx
	case *txs.AddSubnetValidatorTx:
		return constants.PChainAddSubnetValidatorTx
	case *txs.RemoveSubnetValidatorTx:
		return constants.PChainRemoveSubnetValidatorTx
	case *txs.CreateChainTx:
		return constants.PChainCreateChainTx
	case *txs.TransformSubnetTx:
		return constants.PChainTransformSubnetTx
	case *txs.AddPermissionlessValidatorTx:
		return constants.PChainAddPermissionlessValidatorTx
	case *txs.TransferSubnetOwnershipTx:
		return constants.PChainTransferSubnetOwnershipTx
	default:
		return constants.TxTypeUnknown
	}
}

=======
>>>>>>> 24f77b7e
func (p *PChainSendTxResult) GetChainType() string {
	return constants.ChainTypePChain
}

func (p *PChainSendTxResult) GetTx() interface{} {
	return p.Tx
}

func (p *PChainSendTxResult) Validate() error {
	if p.Tx == nil {
		return fmt.Errorf("transaction cannot be nil")
	}
	return nil
}

<<<<<<< HEAD
// CChainSendTxResult represents a C-Chain sent transaction result
type CChainSendTxResult struct {
	Tx interface{} // Will be *types.Transaction when C-Chain is implemented
}

func (c *CChainSendTxResult) GetTxType() string {
	// TODO: Extract tx type from C-Chain transaction when implemented
	return constants.TxTypeEVMTransaction
}

func (c *CChainSendTxResult) GetChainType() string {
	return constants.ChainTypeCChain
}

func (c *CChainSendTxResult) GetTx() interface{} {
	return c.Tx
}

func (c *CChainSendTxResult) Validate() error {
	if c.Tx == nil {
		return fmt.Errorf("transaction cannot be nil")
	}
	return nil
}

// XChainSendTxResult represents an X-Chain sent transaction result
type XChainSendTxResult struct {
	Tx interface{} // Will be *avm.Tx when X-Chain is implemented
}

func (x *XChainSendTxResult) GetTxType() string {
	// TODO: Extract tx type from X-Chain transaction when implemented
	return constants.TxTypeAVMTransaction
}

func (x *XChainSendTxResult) GetChainType() string {
	return constants.ChainTypeXChain
}

func (x *XChainSendTxResult) GetTx() interface{} {
	return x.Tx
}

func (x *XChainSendTxResult) Validate() error {
	if x.Tx == nil {
		return fmt.Errorf("transaction cannot be nil")
	}
	return nil
}

=======
>>>>>>> 24f77b7e
// Constructor functions for SendTxResult
func NewPChainSendTxResult(tx *txs.Tx) *PChainSendTxResult {
	return &PChainSendTxResult{Tx: tx}
}<|MERGE_RESOLUTION|>--- conflicted
+++ resolved
@@ -7,12 +7,9 @@
 
 	"github.com/ava-labs/avalanchego/vms/platformvm/txs"
 
-<<<<<<< HEAD
+	"github.com/ava-labs/avalanche-tooling-sdk-go/account"
 	"github.com/ava-labs/avalanche-tooling-sdk-go/constants"
-=======
-	"github.com/ava-labs/avalanche-tooling-sdk-go/account"
 	"github.com/ava-labs/avalanche-tooling-sdk-go/network"
->>>>>>> 24f77b7e
 )
 
 // SendTxOutput represents a generic interface for sent transaction results
@@ -64,36 +61,6 @@
 	Tx *txs.Tx
 }
 
-<<<<<<< HEAD
-func (p *PChainSendTxResult) GetTxType() string {
-	if p.Tx == nil || p.Tx.Unsigned == nil {
-		return constants.TxTypeUnknown
-	}
-	// Extract tx type from unsigned transaction
-	switch p.Tx.Unsigned.(type) {
-	case *txs.CreateSubnetTx:
-		return constants.PChainCreateSubnetTx
-	case *txs.ConvertSubnetToL1Tx:
-		return constants.PChainConvertSubnetToL1Tx
-	case *txs.AddSubnetValidatorTx:
-		return constants.PChainAddSubnetValidatorTx
-	case *txs.RemoveSubnetValidatorTx:
-		return constants.PChainRemoveSubnetValidatorTx
-	case *txs.CreateChainTx:
-		return constants.PChainCreateChainTx
-	case *txs.TransformSubnetTx:
-		return constants.PChainTransformSubnetTx
-	case *txs.AddPermissionlessValidatorTx:
-		return constants.PChainAddPermissionlessValidatorTx
-	case *txs.TransferSubnetOwnershipTx:
-		return constants.PChainTransferSubnetOwnershipTx
-	default:
-		return constants.TxTypeUnknown
-	}
-}
-
-=======
->>>>>>> 24f77b7e
 func (p *PChainSendTxResult) GetChainType() string {
 	return constants.ChainTypePChain
 }
@@ -108,61 +75,6 @@
 	}
 	return nil
 }
-
-<<<<<<< HEAD
-// CChainSendTxResult represents a C-Chain sent transaction result
-type CChainSendTxResult struct {
-	Tx interface{} // Will be *types.Transaction when C-Chain is implemented
-}
-
-func (c *CChainSendTxResult) GetTxType() string {
-	// TODO: Extract tx type from C-Chain transaction when implemented
-	return constants.TxTypeEVMTransaction
-}
-
-func (c *CChainSendTxResult) GetChainType() string {
-	return constants.ChainTypeCChain
-}
-
-func (c *CChainSendTxResult) GetTx() interface{} {
-	return c.Tx
-}
-
-func (c *CChainSendTxResult) Validate() error {
-	if c.Tx == nil {
-		return fmt.Errorf("transaction cannot be nil")
-	}
-	return nil
-}
-
-// XChainSendTxResult represents an X-Chain sent transaction result
-type XChainSendTxResult struct {
-	Tx interface{} // Will be *avm.Tx when X-Chain is implemented
-}
-
-func (x *XChainSendTxResult) GetTxType() string {
-	// TODO: Extract tx type from X-Chain transaction when implemented
-	return constants.TxTypeAVMTransaction
-}
-
-func (x *XChainSendTxResult) GetChainType() string {
-	return constants.ChainTypeXChain
-}
-
-func (x *XChainSendTxResult) GetTx() interface{} {
-	return x.Tx
-}
-
-func (x *XChainSendTxResult) Validate() error {
-	if x.Tx == nil {
-		return fmt.Errorf("transaction cannot be nil")
-	}
-	return nil
-}
-
-=======
->>>>>>> 24f77b7e
-// Constructor functions for SendTxResult
 func NewPChainSendTxResult(tx *txs.Tx) *PChainSendTxResult {
 	return &PChainSendTxResult{Tx: tx}
 }