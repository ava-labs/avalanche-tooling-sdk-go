--- conflicted
+++ resolved
@@ -8,10 +8,7 @@
 	"strings"
 
 	"github.com/ava-labs/avalanche-tooling-sdk-go/utils"
-<<<<<<< HEAD
 
-=======
->>>>>>> f73fc8a6
 	"github.com/ava-labs/avalanchego/genesis"
 	"github.com/ava-labs/avalanchego/ids"
 	"github.com/ava-labs/avalanchego/utils/constants"
@@ -101,17 +98,6 @@
 	return nil
 }
 
-func (n Network) GetMinStakingAmount() (uint64, error) {
-	pClient := platformvm.NewClient(n.Endpoint)
-	ctx, cancel := utils.GetAPIContext()
-	defer cancel()
-	minValStake, _, err := pClient.GetMinStake(ctx, ids.Empty)
-	if err != nil {
-		return 0, err
-	}
-	return minValStake, nil
-}
-
 func (n Network) BlockchainEndpoint(blockchainID string) string {
 	return fmt.Sprintf("%s/ext/bc/%s/rpc", n.Endpoint, blockchainID)
 }
