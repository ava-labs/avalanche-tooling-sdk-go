// Copyright (C) 2024, Ava Labs, Inc. All rights reserved.
// See the file LICENSE for licensing terms.

package avalanche

import (
<<<<<<< HEAD
	"fmt"
	"strings"

=======
	"github.com/ava-labs/avalanche-tooling-sdk-go/utils"
>>>>>>> 2c429fa5
	"github.com/ava-labs/avalanchego/genesis"
	"github.com/ava-labs/avalanchego/ids"
	"github.com/ava-labs/avalanchego/utils/constants"
	"github.com/ava-labs/avalanchego/vms/platformvm"
)

type NetworkKind int64

const (
	Undefined NetworkKind = iota
	Mainnet
	Fuji
	Devnet
)

const (
	FujiAPIEndpoint    = "https://api.avax-test.network"
	MainnetAPIEndpoint = "https://api.avax.network"
)

func (nk NetworkKind) String() string {
	switch nk {
	case Mainnet:
		return "Mainnet"
	case Fuji:
		return "Fuji"
	case Devnet:
		return "Devnet"
	}
	return "invalid network"
}

type Network struct {
	Kind     NetworkKind
	ID       uint32
	Endpoint string
}

var UndefinedNetwork = Network{}

func (n Network) HRP() string {
	switch n.ID {
	case constants.FujiID:
		return constants.FujiHRP
	case constants.MainnetID:
		return constants.MainnetHRP
	default:
		return constants.FallbackHRP
	}
}

func NetworkFromNetworkID(networkID uint32) Network {
	switch networkID {
	case constants.MainnetID:
		return MainnetNetwork()
	case constants.FujiID:
		return FujiNetwork()
	}
	return UndefinedNetwork
}

func NewNetwork(kind NetworkKind, id uint32, endpoint string) Network {
	return Network{
		Kind:     kind,
		ID:       id,
		Endpoint: endpoint,
	}
}

func FujiNetwork() Network {
	return NewNetwork(Fuji, constants.FujiID, FujiAPIEndpoint)
}

func MainnetNetwork() Network {
	return NewNetwork(Mainnet, constants.MainnetID, MainnetAPIEndpoint)
}

func (n Network) GenesisParams() *genesis.Params {
	switch n.Kind {
	case Devnet:
		return &genesis.LocalParams
	case Fuji:
		return &genesis.FujiParams
	case Mainnet:
		return &genesis.MainnetParams
	}
	return nil
}

<<<<<<< HEAD
func (n Network) BlockchainEndpoint(blockchainID string) string {
	return fmt.Sprintf("%s/ext/bc/%s/rpc", n.Endpoint, blockchainID)
}

func (n Network) BlockchainWSEndpoint(blockchainID string) string {
	trimmedURI := n.Endpoint
	trimmedURI = strings.TrimPrefix(trimmedURI, "http://")
	trimmedURI = strings.TrimPrefix(trimmedURI, "https://")
	return fmt.Sprintf("ws://%s/ext/bc/%s/ws", trimmedURI, blockchainID)
=======
func (n Network) GetMinStakingAmount() (uint64, error) {
	pClient := platformvm.NewClient(n.Endpoint)
	ctx, cancel := utils.GetAPIContext()
	defer cancel()
	minValStake, _, err := pClient.GetMinStake(ctx, ids.Empty)
	if err != nil {
		return 0, err
	}
	return minValStake, nil
>>>>>>> 2c429fa5
}<|MERGE_RESOLUTION|>--- conflicted
+++ resolved
@@ -4,13 +4,10 @@
 package avalanche
 
 import (
-<<<<<<< HEAD
 	"fmt"
 	"strings"
 
-=======
 	"github.com/ava-labs/avalanche-tooling-sdk-go/utils"
->>>>>>> 2c429fa5
 	"github.com/ava-labs/avalanchego/genesis"
 	"github.com/ava-labs/avalanchego/ids"
 	"github.com/ava-labs/avalanchego/utils/constants"
@@ -100,7 +97,6 @@
 	return nil
 }
 
-<<<<<<< HEAD
 func (n Network) BlockchainEndpoint(blockchainID string) string {
 	return fmt.Sprintf("%s/ext/bc/%s/rpc", n.Endpoint, blockchainID)
 }
@@ -110,7 +106,8 @@
 	trimmedURI = strings.TrimPrefix(trimmedURI, "http://")
 	trimmedURI = strings.TrimPrefix(trimmedURI, "https://")
 	return fmt.Sprintf("ws://%s/ext/bc/%s/ws", trimmedURI, blockchainID)
-=======
+}
+
 func (n Network) GetMinStakingAmount() (uint64, error) {
 	pClient := platformvm.NewClient(n.Endpoint)
 	ctx, cancel := utils.GetAPIContext()
@@ -120,5 +117,4 @@
 		return 0, err
 	}
 	return minValStake, nil
->>>>>>> 2c429fa5
 }